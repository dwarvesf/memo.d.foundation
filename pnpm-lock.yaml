lockfileVersion: '9.0'

settings:
  autoInstallPeers: true
  excludeLinksFromLockfile: false

importers:

  .:
    dependencies:
      '@duckdb/duckdb-wasm':
        specifier: ^1.29.0
        version: 1.29.0
      '@duckdb/node-api':
        specifier: 1.2.2-alpha.18
        version: 1.2.2-alpha.18
      '@radix-ui/react-avatar':
        specifier: ^1.1.3
        version: 1.1.3(@types/react-dom@19.0.4(@types/react@19.0.12))(@types/react@19.0.12)(react-dom@19.1.0(react@19.1.0))(react@19.1.0)
      '@radix-ui/react-popover':
        specifier: ^1.1.6
        version: 1.1.6(@types/react-dom@19.0.4(@types/react@19.0.12))(@types/react@19.0.12)(react-dom@19.1.0(react@19.1.0))(react@19.1.0)
      '@radix-ui/react-slot':
        specifier: ^1.1.2
        version: 1.1.2(@types/react@19.0.12)(react@19.1.0)
      '@radix-ui/react-tooltip':
        specifier: ^1.1.8
        version: 1.1.8(@types/react-dom@19.0.4(@types/react@19.0.12))(@types/react@19.0.12)(react-dom@19.1.0(react@19.1.0))(react@19.1.0)
      '@rainbow-me/rainbowkit':
        specifier: ^2.2.4
        version: 2.2.4(@tanstack/react-query@5.72.2(react@19.1.0))(@types/react@19.0.12)(react-dom@19.1.0(react@19.1.0))(react@19.1.0)(viem@2.26.2(bufferutil@4.0.9)(typescript@5.8.2)(utf-8-validate@5.0.10))(wagmi@2.14.16(@tanstack/query-core@5.72.2)(@tanstack/react-query@5.72.2(react@19.1.0))(@types/react@19.0.12)(bufferutil@4.0.9)(encoding@0.1.13)(react@19.1.0)(typescript@5.8.2)(utf-8-validate@5.0.10)(viem@2.26.2(bufferutil@4.0.9)(typescript@5.8.2)(utf-8-validate@5.0.10)))
      '@tailwindcss/forms':
        specifier: ^0.5.10
        version: 0.5.10(tailwindcss@4.0.17)
      '@tanstack/react-query':
        specifier: ^5.72.2
        version: 5.72.2(react@19.1.0)
      '@types/lodash':
        specifier: ^4.17.16
        version: 4.17.16
      acorn:
        specifier: ^8.14.1
        version: 8.14.1
      arweave:
        specifier: ^1.15.7
        version: 1.15.7
      class-variance-authority:
        specifier: ^0.7.1
        version: 0.7.1
      clsx:
        specifier: ^2.1.1
        version: 2.1.1
<<<<<<< HEAD
      connectkit:
        specifier: ^1.9.0
        version: 1.9.0(@tanstack/react-query@5.72.2(react@19.1.0))(react-dom@19.1.0(react@19.1.0))(react-is@16.13.1)(react@19.1.0)(viem@2.26.2(bufferutil@4.0.9)(typescript@5.8.2)(utf-8-validate@5.0.10))(wagmi@2.14.16(@tanstack/query-core@5.72.2)(@tanstack/react-query@5.72.2(react@19.1.0))(@types/react@19.0.12)(bufferutil@4.0.9)(react@19.1.0)(typescript@5.8.2)(utf-8-validate@5.0.10)(viem@2.26.2(bufferutil@4.0.9)(typescript@5.8.2)(utf-8-validate@5.0.10)))
=======
>>>>>>> 15e1c300
      crypto:
        specifier: ^1.0.1
        version: 1.0.1
      date-fns:
        specifier: ^4.1.0
        version: 4.1.0
      ethers:
        specifier: ^6.13.5
        version: 6.13.5(bufferutil@4.0.9)(utf-8-validate@5.0.10)
      gh-pages:
        specifier: ^6.3.0
        version: 6.3.0
      gray-matter:
        specifier: ^4.0.3
        version: 4.0.3
      hyparquet:
        specifier: ^1.8.6
        version: 1.10.1
      js-yaml:
        specifier: ^4.1.0
        version: 4.1.0
      katex:
        specifier: ^0.16.21
        version: 0.16.21
      lodash:
        specifier: ^4.17.21
        version: 4.17.21
      lucide-react:
        specifier: ^0.483.0
        version: 0.483.0(react@19.1.0)
      minisearch:
        specifier: ^7.1.2
        version: 7.1.2
      next:
        specifier: 15.2.1
        version: 15.2.1(react-dom@19.1.0(react@19.1.0))(react@19.1.0)
      next-themes:
        specifier: ^0.4.6
        version: 0.4.6(react-dom@19.1.0(react@19.1.0))(react@19.1.0)
      react:
        specifier: ^19.0.0
        version: 19.1.0
      react-dom:
        specifier: ^19.0.0
        version: 19.1.0(react@19.1.0)
      react-jdenticon:
        specifier: ^1.4.0
        version: 1.4.0(react@19.1.0)
      react-markdown:
        specifier: ^10.1.0
        version: 10.1.0(@types/react@19.0.12)(react@19.1.0)
      rehype-highlight:
        specifier: ^7.0.2
        version: 7.0.2
      rehype-katex:
        specifier: ^7.0.1
        version: 7.0.1
      rehype-sanitize:
        specifier: ^6.0.0
        version: 6.0.0
      rehype-stringify:
        specifier: ^10.0.1
        version: 10.0.1
      remark-gfm:
        specifier: ^4.0.1
        version: 4.0.1
      remark-math:
        specifier: ^6.0.0
        version: 6.0.0
      remark-parse:
        specifier: ^11.0.0
        version: 11.0.0
      remark-rehype:
        specifier: ^11.1.1
        version: 11.1.1
      slugify:
        specifier: ^1.6.6
        version: 1.6.6
      sonner:
        specifier: ^2.0.2
        version: 2.0.2(react-dom@19.1.0(react@19.1.0))(react@19.1.0)
      tailwind-merge:
        specifier: ^3.0.2
        version: 3.0.2
      tsx:
        specifier: ^4.19.3
        version: 4.19.3
      tw-animate-css:
        specifier: ^1.2.4
        version: 1.2.5
      unified:
        specifier: ^11.0.5
        version: 11.0.5
      unist-util-visit:
        specifier: ^5.0.0
        version: 5.0.0
      use-debounce:
        specifier: ^10.0.4
        version: 10.0.4(react@19.1.0)
      usehooks-ts:
        specifier: ^3.1.1
        version: 3.1.1(react@19.1.0)
      viem:
        specifier: 2.x
        version: 2.26.2(bufferutil@4.0.9)(typescript@5.8.2)(utf-8-validate@5.0.10)
      wagmi:
        specifier: ^2.14.16
        version: 2.14.16(@tanstack/query-core@5.72.2)(@tanstack/react-query@5.72.2(react@19.1.0))(@types/react@19.0.12)(bufferutil@4.0.9)(react@19.1.0)(typescript@5.8.2)(utf-8-validate@5.0.10)(viem@2.26.2(bufferutil@4.0.9)(typescript@5.8.2)(utf-8-validate@5.0.10))
    devDependencies:
      '@eslint/eslintrc':
        specifier: ^3
        version: 3.3.1
      '@notionhq/client':
        specifier: ^2.3.0
        version: 2.3.0
      '@tailwindcss/postcss':
        specifier: ^4
        version: 4.0.17
      '@tailwindcss/typography':
        specifier: ^0.5.16
        version: 0.5.16(tailwindcss@4.0.17)
      '@types/hast':
        specifier: ^3.0.4
        version: 3.0.4
      '@types/js-yaml':
        specifier: ^4.0.9
        version: 4.0.9
      '@types/mdast':
        specifier: ^4.0.4
        version: 4.0.4
      '@types/node':
        specifier: ^20
        version: 20.17.28
      '@types/react':
        specifier: ^19
        version: 19.0.12
      '@types/react-dom':
        specifier: ^19
        version: 19.0.4(@types/react@19.0.12)
      axios:
        specifier: ^1.8.4
        version: 1.8.4
      eslint:
        specifier: ^9
        version: 9.23.0(jiti@2.4.2)
      eslint-config-next:
        specifier: 15.2.1
        version: 15.2.1(eslint@9.23.0(jiti@2.4.2))(typescript@5.8.2)
      eslint-config-prettier:
        specifier: ^10.1.1
        version: 10.1.1(eslint@9.23.0(jiti@2.4.2))
      husky:
        specifier: ^9.1.7
        version: 9.1.7
      lint-staged:
        specifier: ^15.5.0
        version: 15.5.0
      notion-to-md:
        specifier: 4.0.0-alpha.4
        version: 4.0.0-alpha.4(@notionhq/client@2.3.0)
      prettier:
        specifier: ^3.5.3
        version: 3.5.3
      prettier-plugin-tailwindcss:
        specifier: ^0.6.11
        version: 0.6.11(prettier@3.5.3)
      tailwindcss:
        specifier: ^4
        version: 4.0.17
      ts-node:
        specifier: ^10.9.2
        version: 10.9.2(@types/node@20.17.28)(typescript@5.8.2)
      typescript:
        specifier: ^5
        version: 5.8.2

packages:

  '@adraffy/ens-normalize@1.10.1':
    resolution: {integrity: sha512-96Z2IP3mYmF1Xg2cDm8f1gWGf/HUVedQ3FMifV4kG/PQ4yEP51xDtRAEfhVNt5f/uzpNkZHwWQuUcu6D6K+Ekw==}

  '@alloc/quick-lru@5.2.0':
    resolution: {integrity: sha512-UrcABB+4bUrFABwbluTIBErXwvbsU/V7TZWfmbgJfbkwiBuziS9gxdODUyuiecfdGQ85jglMW6juS3+z5TsKLw==}
    engines: {node: '>=10'}

  '@babel/runtime@7.27.0':
    resolution: {integrity: sha512-VtPOkrdPHZsKc/clNqyi9WUA8TINkZ4cGk63UUE3u4pmB2k+ZMQRDuIOagv8UVd6j7k0T3+RRIb7beKTebNbcw==}
    engines: {node: '>=6.9.0'}

  '@coinbase/wallet-sdk@3.9.3':
    resolution: {integrity: sha512-N/A2DRIf0Y3PHc1XAMvbBUu4zisna6qAdqABMZwBMNEfWrXpAwx16pZGkYCLGE+Rvv1edbcB2LYDRnACNcmCiw==}

  '@coinbase/wallet-sdk@4.3.0':
    resolution: {integrity: sha512-T3+SNmiCw4HzDm4we9wCHCxlP0pqCiwKe4sOwPH3YAK2KSKjxPRydKu6UQJrdONFVLG7ujXvbd/6ZqmvJb8rkw==}

  '@cspotcode/source-map-support@0.8.1':
    resolution: {integrity: sha512-IchNf6dN4tHoMFIn/7OE8LWZ19Y6q/67Bmf6vnGREv8RSbBVb9LPJxEcnwrcwX6ixSvaiGoomAUvu4YSxXrVgw==}
    engines: {node: '>=12'}

  '@duckdb/duckdb-wasm@1.29.0':
    resolution: {integrity: sha512-8Zq7vafQuIz9gklC/9375KE38UlkaS2n8+yvG+/JK7irm3DjwYNJHL4xfplIj0bSHFIg6we5XhWYFqtE/vO3+Q==}

  '@duckdb/node-api@1.2.2-alpha.18':
    resolution: {integrity: sha512-9ke/DF7ZZzj6pzlswF34DDytYUn8fhAe4JdZGEvXpNJxnccf1l1Aisqg0fUtOxZkYrO4ALgSZHR0i3i4RLndUQ==}

  '@duckdb/node-bindings-darwin-arm64@1.2.2-alpha.18':
    resolution: {integrity: sha512-xNzfi/+swRiA1Rye25f33tKXmFYbyQcslN6bpB3nR/Wkiotjlu3dAc5wvTpUDiiJwNeZRTRdJM/OXtUO0YaAfw==}
    cpu: [arm64]
    os: [darwin]

  '@duckdb/node-bindings-darwin-x64@1.2.2-alpha.18':
    resolution: {integrity: sha512-9vXgAJ2LFKRa53E7RmvGdhWtisLLPKIpSzeE/L3X4aD5zv1V4YnhYHuMOTgxZguj+eOT1pvG99geH1WQb3DdNQ==}
    cpu: [x64]
    os: [darwin]

  '@duckdb/node-bindings-linux-arm64@1.2.2-alpha.18':
    resolution: {integrity: sha512-WcgfkPDGRsMcKAVzDhL14BJB1lYD9YY7wEIoPdyXYwkK+c4WT7ublsx7diFqBk/jO0jFYTRmXIqpNyqGT0Lwjg==}
    cpu: [arm64]
    os: [linux]

  '@duckdb/node-bindings-linux-x64@1.2.2-alpha.18':
    resolution: {integrity: sha512-dPqVJwpu9SmKxuw7ZfebUzOLBMrZz24UzFXuHX0uwSXZS1ndUuHnqk7SWGcWafNJeDlMKV//uMQke+MGXt2LmQ==}
    cpu: [x64]
    os: [linux]

  '@duckdb/node-bindings-win32-x64@1.2.2-alpha.18':
    resolution: {integrity: sha512-0BSRNH3JbvHDYd2LM/25uQlSaXzeJaJvBCJQZoIXttY5vq6stLknfQ9zWADLa8jwFYU+p87Ajqg415zs4SfMFQ==}
    cpu: [x64]
    os: [win32]

  '@duckdb/node-bindings@1.2.2-alpha.18':
    resolution: {integrity: sha512-1O/yBDevwMNGlv559sn3myOds0lM0D4e8ilHsDzOs3rDnpzEdzK6aSTPVG8APjjFjPjk+pEzBxUse7UsP6objA==}

  '@ecies/ciphers@0.2.3':
    resolution: {integrity: sha512-tapn6XhOueMwht3E2UzY0ZZjYokdaw9XtL9kEyjhQ/Fb9vL9xTFbOaI+fV0AWvTpYu4BNloC6getKW6NtSg4mA==}
    engines: {bun: '>=1', deno: '>=2', node: '>=16'}
    peerDependencies:
      '@noble/ciphers': ^1.0.0

  '@emnapi/core@1.4.0':
    resolution: {integrity: sha512-H+N/FqT07NmLmt6OFFtDfwe8PNygprzBikrEMyQfgqSmT0vzE515Pz7R8izwB9q/zsH/MA64AKoul3sA6/CzVg==}

  '@emnapi/runtime@1.4.0':
    resolution: {integrity: sha512-64WYIf4UYcdLnbKn/umDlNjQDSS8AgZrI/R9+x5ilkUVFxXcA1Ebl+gQLc/6mERA4407Xof0R7wEyEuj091CVw==}

  '@emnapi/wasi-threads@1.0.1':
    resolution: {integrity: sha512-iIBu7mwkq4UQGeMEM8bLwNK962nXdhodeScX4slfQnRhEMMzvYivHhutCIk8uojvmASXXPC2WNEjwxFWk72Oqw==}

  '@emotion/hash@0.9.2':
    resolution: {integrity: sha512-MyqliTZGuOm3+5ZRSaaBGP3USLw6+EGykkwZns2EPC5g8jJ4z9OrdZY9apkl3+UP9+sdz76YYkwCKP5gh8iY3g==}

  '@esbuild/aix-ppc64@0.25.2':
    resolution: {integrity: sha512-wCIboOL2yXZym2cgm6mlA742s9QeJ8DjGVaL39dLN4rRwrOgOyYSnOaFPhKZGLb2ngj4EyfAFjsNJwPXZvseag==}
    engines: {node: '>=18'}
    cpu: [ppc64]
    os: [aix]

  '@esbuild/android-arm64@0.25.2':
    resolution: {integrity: sha512-5ZAX5xOmTligeBaeNEPnPaeEuah53Id2tX4c2CVP3JaROTH+j4fnfHCkr1PjXMd78hMst+TlkfKcW/DlTq0i4w==}
    engines: {node: '>=18'}
    cpu: [arm64]
    os: [android]

  '@esbuild/android-arm@0.25.2':
    resolution: {integrity: sha512-NQhH7jFstVY5x8CKbcfa166GoV0EFkaPkCKBQkdPJFvo5u+nGXLEH/ooniLb3QI8Fk58YAx7nsPLozUWfCBOJA==}
    engines: {node: '>=18'}
    cpu: [arm]
    os: [android]

  '@esbuild/android-x64@0.25.2':
    resolution: {integrity: sha512-Ffcx+nnma8Sge4jzddPHCZVRvIfQ0kMsUsCMcJRHkGJ1cDmhe4SsrYIjLUKn1xpHZybmOqCWwB0zQvsjdEHtkg==}
    engines: {node: '>=18'}
    cpu: [x64]
    os: [android]

  '@esbuild/darwin-arm64@0.25.2':
    resolution: {integrity: sha512-MpM6LUVTXAzOvN4KbjzU/q5smzryuoNjlriAIx+06RpecwCkL9JpenNzpKd2YMzLJFOdPqBpuub6eVRP5IgiSA==}
    engines: {node: '>=18'}
    cpu: [arm64]
    os: [darwin]

  '@esbuild/darwin-x64@0.25.2':
    resolution: {integrity: sha512-5eRPrTX7wFyuWe8FqEFPG2cU0+butQQVNcT4sVipqjLYQjjh8a8+vUTfgBKM88ObB85ahsnTwF7PSIt6PG+QkA==}
    engines: {node: '>=18'}
    cpu: [x64]
    os: [darwin]

  '@esbuild/freebsd-arm64@0.25.2':
    resolution: {integrity: sha512-mLwm4vXKiQ2UTSX4+ImyiPdiHjiZhIaE9QvC7sw0tZ6HoNMjYAqQpGyui5VRIi5sGd+uWq940gdCbY3VLvsO1w==}
    engines: {node: '>=18'}
    cpu: [arm64]
    os: [freebsd]

  '@esbuild/freebsd-x64@0.25.2':
    resolution: {integrity: sha512-6qyyn6TjayJSwGpm8J9QYYGQcRgc90nmfdUb0O7pp1s4lTY+9D0H9O02v5JqGApUyiHOtkz6+1hZNvNtEhbwRQ==}
    engines: {node: '>=18'}
    cpu: [x64]
    os: [freebsd]

  '@esbuild/linux-arm64@0.25.2':
    resolution: {integrity: sha512-gq/sjLsOyMT19I8obBISvhoYiZIAaGF8JpeXu1u8yPv8BE5HlWYobmlsfijFIZ9hIVGYkbdFhEqC0NvM4kNO0g==}
    engines: {node: '>=18'}
    cpu: [arm64]
    os: [linux]

  '@esbuild/linux-arm@0.25.2':
    resolution: {integrity: sha512-UHBRgJcmjJv5oeQF8EpTRZs/1knq6loLxTsjc3nxO9eXAPDLcWW55flrMVc97qFPbmZP31ta1AZVUKQzKTzb0g==}
    engines: {node: '>=18'}
    cpu: [arm]
    os: [linux]

  '@esbuild/linux-ia32@0.25.2':
    resolution: {integrity: sha512-bBYCv9obgW2cBP+2ZWfjYTU+f5cxRoGGQ5SeDbYdFCAZpYWrfjjfYwvUpP8MlKbP0nwZ5gyOU/0aUzZ5HWPuvQ==}
    engines: {node: '>=18'}
    cpu: [ia32]
    os: [linux]

  '@esbuild/linux-loong64@0.25.2':
    resolution: {integrity: sha512-SHNGiKtvnU2dBlM5D8CXRFdd+6etgZ9dXfaPCeJtz+37PIUlixvlIhI23L5khKXs3DIzAn9V8v+qb1TRKrgT5w==}
    engines: {node: '>=18'}
    cpu: [loong64]
    os: [linux]

  '@esbuild/linux-mips64el@0.25.2':
    resolution: {integrity: sha512-hDDRlzE6rPeoj+5fsADqdUZl1OzqDYow4TB4Y/3PlKBD0ph1e6uPHzIQcv2Z65u2K0kpeByIyAjCmjn1hJgG0Q==}
    engines: {node: '>=18'}
    cpu: [mips64el]
    os: [linux]

  '@esbuild/linux-ppc64@0.25.2':
    resolution: {integrity: sha512-tsHu2RRSWzipmUi9UBDEzc0nLc4HtpZEI5Ba+Omms5456x5WaNuiG3u7xh5AO6sipnJ9r4cRWQB2tUjPyIkc6g==}
    engines: {node: '>=18'}
    cpu: [ppc64]
    os: [linux]

  '@esbuild/linux-riscv64@0.25.2':
    resolution: {integrity: sha512-k4LtpgV7NJQOml/10uPU0s4SAXGnowi5qBSjaLWMojNCUICNu7TshqHLAEbkBdAszL5TabfvQ48kK84hyFzjnw==}
    engines: {node: '>=18'}
    cpu: [riscv64]
    os: [linux]

  '@esbuild/linux-s390x@0.25.2':
    resolution: {integrity: sha512-GRa4IshOdvKY7M/rDpRR3gkiTNp34M0eLTaC1a08gNrh4u488aPhuZOCpkF6+2wl3zAN7L7XIpOFBhnaE3/Q8Q==}
    engines: {node: '>=18'}
    cpu: [s390x]
    os: [linux]

  '@esbuild/linux-x64@0.25.2':
    resolution: {integrity: sha512-QInHERlqpTTZ4FRB0fROQWXcYRD64lAoiegezDunLpalZMjcUcld3YzZmVJ2H/Cp0wJRZ8Xtjtj0cEHhYc/uUg==}
    engines: {node: '>=18'}
    cpu: [x64]
    os: [linux]

  '@esbuild/netbsd-arm64@0.25.2':
    resolution: {integrity: sha512-talAIBoY5M8vHc6EeI2WW9d/CkiO9MQJ0IOWX8hrLhxGbro/vBXJvaQXefW2cP0z0nQVTdQ/eNyGFV1GSKrxfw==}
    engines: {node: '>=18'}
    cpu: [arm64]
    os: [netbsd]

  '@esbuild/netbsd-x64@0.25.2':
    resolution: {integrity: sha512-voZT9Z+tpOxrvfKFyfDYPc4DO4rk06qamv1a/fkuzHpiVBMOhpjK+vBmWM8J1eiB3OLSMFYNaOaBNLXGChf5tg==}
    engines: {node: '>=18'}
    cpu: [x64]
    os: [netbsd]

  '@esbuild/openbsd-arm64@0.25.2':
    resolution: {integrity: sha512-dcXYOC6NXOqcykeDlwId9kB6OkPUxOEqU+rkrYVqJbK2hagWOMrsTGsMr8+rW02M+d5Op5NNlgMmjzecaRf7Tg==}
    engines: {node: '>=18'}
    cpu: [arm64]
    os: [openbsd]

  '@esbuild/openbsd-x64@0.25.2':
    resolution: {integrity: sha512-t/TkWwahkH0Tsgoq1Ju7QfgGhArkGLkF1uYz8nQS/PPFlXbP5YgRpqQR3ARRiC2iXoLTWFxc6DJMSK10dVXluw==}
    engines: {node: '>=18'}
    cpu: [x64]
    os: [openbsd]

  '@esbuild/sunos-x64@0.25.2':
    resolution: {integrity: sha512-cfZH1co2+imVdWCjd+D1gf9NjkchVhhdpgb1q5y6Hcv9TP6Zi9ZG/beI3ig8TvwT9lH9dlxLq5MQBBgwuj4xvA==}
    engines: {node: '>=18'}
    cpu: [x64]
    os: [sunos]

  '@esbuild/win32-arm64@0.25.2':
    resolution: {integrity: sha512-7Loyjh+D/Nx/sOTzV8vfbB3GJuHdOQyrOryFdZvPHLf42Tk9ivBU5Aedi7iyX+x6rbn2Mh68T4qq1SDqJBQO5Q==}
    engines: {node: '>=18'}
    cpu: [arm64]
    os: [win32]

  '@esbuild/win32-ia32@0.25.2':
    resolution: {integrity: sha512-WRJgsz9un0nqZJ4MfhabxaD9Ft8KioqU3JMinOTvobbX6MOSUigSBlogP8QB3uxpJDsFS6yN+3FDBdqE5lg9kg==}
    engines: {node: '>=18'}
    cpu: [ia32]
    os: [win32]

  '@esbuild/win32-x64@0.25.2':
    resolution: {integrity: sha512-kM3HKb16VIXZyIeVrM1ygYmZBKybX8N4p754bw390wGO3Tf2j4L2/WYL+4suWujpgf6GBYs3jv7TyUivdd05JA==}
    engines: {node: '>=18'}
    cpu: [x64]
    os: [win32]

  '@eslint-community/eslint-utils@4.5.1':
    resolution: {integrity: sha512-soEIOALTfTK6EjmKMMoLugwaP0rzkad90iIWd1hMO9ARkSAyjfMfkRRhLvD5qH7vvM0Cg72pieUfR6yh6XxC4w==}
    engines: {node: ^12.22.0 || ^14.17.0 || >=16.0.0}
    peerDependencies:
      eslint: ^6.0.0 || ^7.0.0 || >=8.0.0

  '@eslint-community/regexpp@4.12.1':
    resolution: {integrity: sha512-CCZCDJuduB9OUkFkY2IgppNZMi2lBQgD2qzwXkEia16cge2pijY/aXi96CJMquDMn3nJdlPV1A5KrJEXwfLNzQ==}
    engines: {node: ^12.0.0 || ^14.0.0 || >=16.0.0}

  '@eslint/config-array@0.19.2':
    resolution: {integrity: sha512-GNKqxfHG2ySmJOBSHg7LxeUx4xpuCoFjacmlCoYWEbaPXLwvfIjixRI12xCQZeULksQb23uiA8F40w5TojpV7w==}
    engines: {node: ^18.18.0 || ^20.9.0 || >=21.1.0}

  '@eslint/config-helpers@0.2.0':
    resolution: {integrity: sha512-yJLLmLexii32mGrhW29qvU3QBVTu0GUmEf/J4XsBtVhp4JkIUFN/BjWqTF63yRvGApIDpZm5fa97LtYtINmfeQ==}
    engines: {node: ^18.18.0 || ^20.9.0 || >=21.1.0}

  '@eslint/core@0.12.0':
    resolution: {integrity: sha512-cmrR6pytBuSMTaBweKoGMwu3EiHiEC+DoyupPmlZ0HxBJBtIxwe+j/E4XPIKNx+Q74c8lXKPwYawBf5glsTkHg==}
    engines: {node: ^18.18.0 || ^20.9.0 || >=21.1.0}

  '@eslint/eslintrc@3.3.1':
    resolution: {integrity: sha512-gtF186CXhIl1p4pJNGZw8Yc6RlshoePRvE0X91oPGb3vZ8pM3qOS9W9NGPat9LziaBV7XrJWGylNQXkGcnM3IQ==}
    engines: {node: ^18.18.0 || ^20.9.0 || >=21.1.0}

  '@eslint/js@9.23.0':
    resolution: {integrity: sha512-35MJ8vCPU0ZMxo7zfev2pypqTwWTofFZO6m4KAtdoFhRpLJUpHTZZ+KB3C7Hb1d7bULYwO4lJXGCi5Se+8OMbw==}
    engines: {node: ^18.18.0 || ^20.9.0 || >=21.1.0}

  '@eslint/object-schema@2.1.6':
    resolution: {integrity: sha512-RBMg5FRL0I0gs51M/guSAj5/e14VQ4tpZnQNWwuDT66P14I43ItmPfIZRhO9fUVIPOAQXU47atlywZ/czoqFPA==}
    engines: {node: ^18.18.0 || ^20.9.0 || >=21.1.0}

  '@eslint/plugin-kit@0.2.7':
    resolution: {integrity: sha512-JubJ5B2pJ4k4yGxaNLdbjrnk9d/iDz6/q8wOilpIowd6PJPgaxCuHBnBszq7Ce2TyMrywm5r4PnKm6V3iiZF+g==}
    engines: {node: ^18.18.0 || ^20.9.0 || >=21.1.0}

  '@ethereumjs/common@3.2.0':
    resolution: {integrity: sha512-pksvzI0VyLgmuEF2FA/JR/4/y6hcPq8OUail3/AvycBaW1d5VSauOZzqGvJ3RTmR4MU35lWE8KseKOsEhrFRBA==}

  '@ethereumjs/rlp@4.0.1':
    resolution: {integrity: sha512-tqsQiBQDQdmPWE1xkkBq4rlSW5QZpLOUJ5RJh2/9fug+q9tnUhuZoVLk7s0scUIKTOzEtR72DFBXI4WiZcMpvw==}
    engines: {node: '>=14'}
    hasBin: true

  '@ethereumjs/tx@4.2.0':
    resolution: {integrity: sha512-1nc6VO4jtFd172BbSnTnDQVr9IYBFl1y4xPzZdtkrkKIncBCkdbgfdRV+MiTkJYAtTxvV12GRZLqBFT1PNK6Yw==}
    engines: {node: '>=14'}

  '@ethereumjs/util@8.1.0':
    resolution: {integrity: sha512-zQ0IqbdX8FZ9aw11vP+dZkKDkS+kgIvQPHnSAXzP9pLu+Rfu3D3XEeLbicvoXJTYnhZiPmsZUxgdzXwNKxRPbA==}
    engines: {node: '>=14'}

  '@floating-ui/core@1.6.9':
    resolution: {integrity: sha512-uMXCuQ3BItDUbAMhIXw7UPXRfAlOAvZzdK9BWpE60MCn+Svt3aLn9jsPTi/WNGlRUu2uI0v5S7JiIUsbsvh3fw==}

  '@floating-ui/dom@1.6.13':
    resolution: {integrity: sha512-umqzocjDgNRGTuO7Q8CU32dkHkECqI8ZdMZ5Swb6QAM0t5rnlrN3lGo1hdpscRd3WS8T6DKYK4ephgIH9iRh3w==}

  '@floating-ui/react-dom@2.1.2':
    resolution: {integrity: sha512-06okr5cgPzMNBy+Ycse2A6udMi4bqwW/zgBF/rwjcNqWkyr82Mcg8b0vjX8OJpZFy/FKjJmw6wV7t44kK6kW7A==}
    peerDependencies:
      react: '>=16.8.0'
      react-dom: '>=16.8.0'

  '@floating-ui/utils@0.2.9':
    resolution: {integrity: sha512-MDWhGtE+eHw5JW7lq4qhc5yRLS11ERl1c7Z6Xd0a58DozHES6EnNNwUWbMiG4J9Cgj053Bhk8zvlhFYKVhULwg==}

  '@humanfs/core@0.19.1':
    resolution: {integrity: sha512-5DyQ4+1JEUzejeK1JGICcideyfUbGixgS9jNgex5nqkW+cY7WZhxBigmieN5Qnw9ZosSNVC9KQKyb+GUaGyKUA==}
    engines: {node: '>=18.18.0'}

  '@humanfs/node@0.16.6':
    resolution: {integrity: sha512-YuI2ZHQL78Q5HbhDiBA1X4LmYdXCKCMQIfw0pw7piHJwyREFebJUvrQN4cMssyES6x+vfUbx1CIpaQUKYdQZOw==}
    engines: {node: '>=18.18.0'}

  '@humanwhocodes/module-importer@1.0.1':
    resolution: {integrity: sha512-bxveV4V8v5Yb4ncFTT3rPSgZBOpCkjfK0y4oVVVJwIuDVBRMDXrPyXRL988i5ap9m9bnyEEjWfm5WkBmtffLfA==}
    engines: {node: '>=12.22'}

  '@humanwhocodes/retry@0.3.1':
    resolution: {integrity: sha512-JBxkERygn7Bv/GbN5Rv8Ul6LVknS+5Bp6RgDC/O8gEBU/yeH5Ui5C/OlWrTb6qct7LjjfT6Re2NxB0ln0yYybA==}
    engines: {node: '>=18.18'}

  '@humanwhocodes/retry@0.4.2':
    resolution: {integrity: sha512-xeO57FpIu4p1Ri3Jq/EXq4ClRm86dVF2z/+kvFnyqVYRavTZmaFaUBbWCOuuTh0o/g7DSsk6kc2vrS4Vl5oPOQ==}
    engines: {node: '>=18.18'}

  '@img/sharp-darwin-arm64@0.33.5':
    resolution: {integrity: sha512-UT4p+iz/2H4twwAoLCqfA9UH5pI6DggwKEGuaPy7nCVQ8ZsiY5PIcrRvD1DzuY3qYL07NtIQcWnBSY/heikIFQ==}
    engines: {node: ^18.17.0 || ^20.3.0 || >=21.0.0}
    cpu: [arm64]
    os: [darwin]

  '@img/sharp-darwin-x64@0.33.5':
    resolution: {integrity: sha512-fyHac4jIc1ANYGRDxtiqelIbdWkIuQaI84Mv45KvGRRxSAa7o7d1ZKAOBaYbnepLC1WqxfpimdeWfvqqSGwR2Q==}
    engines: {node: ^18.17.0 || ^20.3.0 || >=21.0.0}
    cpu: [x64]
    os: [darwin]

  '@img/sharp-libvips-darwin-arm64@1.0.4':
    resolution: {integrity: sha512-XblONe153h0O2zuFfTAbQYAX2JhYmDHeWikp1LM9Hul9gVPjFY427k6dFEcOL72O01QxQsWi761svJ/ev9xEDg==}
    cpu: [arm64]
    os: [darwin]

  '@img/sharp-libvips-darwin-x64@1.0.4':
    resolution: {integrity: sha512-xnGR8YuZYfJGmWPvmlunFaWJsb9T/AO2ykoP3Fz/0X5XV2aoYBPkX6xqCQvUTKKiLddarLaxpzNe+b1hjeWHAQ==}
    cpu: [x64]
    os: [darwin]

  '@img/sharp-libvips-linux-arm64@1.0.4':
    resolution: {integrity: sha512-9B+taZ8DlyyqzZQnoeIvDVR/2F4EbMepXMc/NdVbkzsJbzkUjhXv/70GQJ7tdLA4YJgNP25zukcxpX2/SueNrA==}
    cpu: [arm64]
    os: [linux]

  '@img/sharp-libvips-linux-arm@1.0.5':
    resolution: {integrity: sha512-gvcC4ACAOPRNATg/ov8/MnbxFDJqf/pDePbBnuBDcjsI8PssmjoKMAz4LtLaVi+OnSb5FK/yIOamqDwGmXW32g==}
    cpu: [arm]
    os: [linux]

  '@img/sharp-libvips-linux-s390x@1.0.4':
    resolution: {integrity: sha512-u7Wz6ntiSSgGSGcjZ55im6uvTrOxSIS8/dgoVMoiGE9I6JAfU50yH5BoDlYA1tcuGS7g/QNtetJnxA6QEsCVTA==}
    cpu: [s390x]
    os: [linux]

  '@img/sharp-libvips-linux-x64@1.0.4':
    resolution: {integrity: sha512-MmWmQ3iPFZr0Iev+BAgVMb3ZyC4KeFc3jFxnNbEPas60e1cIfevbtuyf9nDGIzOaW9PdnDciJm+wFFaTlj5xYw==}
    cpu: [x64]
    os: [linux]

  '@img/sharp-libvips-linuxmusl-arm64@1.0.4':
    resolution: {integrity: sha512-9Ti+BbTYDcsbp4wfYib8Ctm1ilkugkA/uscUn6UXK1ldpC1JjiXbLfFZtRlBhjPZ5o1NCLiDbg8fhUPKStHoTA==}
    cpu: [arm64]
    os: [linux]

  '@img/sharp-libvips-linuxmusl-x64@1.0.4':
    resolution: {integrity: sha512-viYN1KX9m+/hGkJtvYYp+CCLgnJXwiQB39damAO7WMdKWlIhmYTfHjwSbQeUK/20vY154mwezd9HflVFM1wVSw==}
    cpu: [x64]
    os: [linux]

  '@img/sharp-linux-arm64@0.33.5':
    resolution: {integrity: sha512-JMVv+AMRyGOHtO1RFBiJy/MBsgz0x4AWrT6QoEVVTyh1E39TrCUpTRI7mx9VksGX4awWASxqCYLCV4wBZHAYxA==}
    engines: {node: ^18.17.0 || ^20.3.0 || >=21.0.0}
    cpu: [arm64]
    os: [linux]

  '@img/sharp-linux-arm@0.33.5':
    resolution: {integrity: sha512-JTS1eldqZbJxjvKaAkxhZmBqPRGmxgu+qFKSInv8moZ2AmT5Yib3EQ1c6gp493HvrvV8QgdOXdyaIBrhvFhBMQ==}
    engines: {node: ^18.17.0 || ^20.3.0 || >=21.0.0}
    cpu: [arm]
    os: [linux]

  '@img/sharp-linux-s390x@0.33.5':
    resolution: {integrity: sha512-y/5PCd+mP4CA/sPDKl2961b+C9d+vPAveS33s6Z3zfASk2j5upL6fXVPZi7ztePZ5CuH+1kW8JtvxgbuXHRa4Q==}
    engines: {node: ^18.17.0 || ^20.3.0 || >=21.0.0}
    cpu: [s390x]
    os: [linux]

  '@img/sharp-linux-x64@0.33.5':
    resolution: {integrity: sha512-opC+Ok5pRNAzuvq1AG0ar+1owsu842/Ab+4qvU879ippJBHvyY5n2mxF1izXqkPYlGuP/M556uh53jRLJmzTWA==}
    engines: {node: ^18.17.0 || ^20.3.0 || >=21.0.0}
    cpu: [x64]
    os: [linux]

  '@img/sharp-linuxmusl-arm64@0.33.5':
    resolution: {integrity: sha512-XrHMZwGQGvJg2V/oRSUfSAfjfPxO+4DkiRh6p2AFjLQztWUuY/o8Mq0eMQVIY7HJ1CDQUJlxGGZRw1a5bqmd1g==}
    engines: {node: ^18.17.0 || ^20.3.0 || >=21.0.0}
    cpu: [arm64]
    os: [linux]

  '@img/sharp-linuxmusl-x64@0.33.5':
    resolution: {integrity: sha512-WT+d/cgqKkkKySYmqoZ8y3pxx7lx9vVejxW/W4DOFMYVSkErR+w7mf2u8m/y4+xHe7yY9DAXQMWQhpnMuFfScw==}
    engines: {node: ^18.17.0 || ^20.3.0 || >=21.0.0}
    cpu: [x64]
    os: [linux]

  '@img/sharp-wasm32@0.33.5':
    resolution: {integrity: sha512-ykUW4LVGaMcU9lu9thv85CbRMAwfeadCJHRsg2GmeRa/cJxsVY9Rbd57JcMxBkKHag5U/x7TSBpScF4U8ElVzg==}
    engines: {node: ^18.17.0 || ^20.3.0 || >=21.0.0}
    cpu: [wasm32]

  '@img/sharp-win32-ia32@0.33.5':
    resolution: {integrity: sha512-T36PblLaTwuVJ/zw/LaH0PdZkRz5rd3SmMHX8GSmR7vtNSP5Z6bQkExdSK7xGWyxLw4sUknBuugTelgw2faBbQ==}
    engines: {node: ^18.17.0 || ^20.3.0 || >=21.0.0}
    cpu: [ia32]
    os: [win32]

  '@img/sharp-win32-x64@0.33.5':
    resolution: {integrity: sha512-MpY/o8/8kj+EcnxwvrP4aTJSWw/aZ7JIGR4aBeZkZw5B7/Jn+tY9/VNwtcoGmdT7GfggGIU4kygOMSbYnOrAbg==}
    engines: {node: ^18.17.0 || ^20.3.0 || >=21.0.0}
    cpu: [x64]
    os: [win32]

<<<<<<< HEAD
  '@jridgewell/gen-mapping@0.3.8':
    resolution: {integrity: sha512-imAbBGkb+ebQyxKgzv5Hu2nmROxoDOXHh80evxdoXNOrvAnVx7zimzc1Oo5h9RlfV4vPXaE2iM5pOFbvOCClWA==}
    engines: {node: '>=6.0.0'}
=======
  '@isaacs/fs-minipass@4.0.1':
    resolution: {integrity: sha512-wgm9Ehl2jpeqP3zw/7mo3kRHFp5MEDhqAdwy1fTGkHAwnkGOVsgpvQhL8B5n1qlb01jV3n/bI0ZfZp5lWA1k4w==}
    engines: {node: '>=18.0.0'}
>>>>>>> 15e1c300

  '@jridgewell/resolve-uri@3.1.2':
    resolution: {integrity: sha512-bRISgCIjP20/tbWSPWMEi54QVPRZExkuD9lJL+UIxUKtwVJA8wW1Trb1jMs1RFXo1CBTNZ/5hpC9QvmKWdopKw==}
    engines: {node: '>=6.0.0'}

  '@jridgewell/sourcemap-codec@1.5.0':
    resolution: {integrity: sha512-gv3ZRaISU3fjPAgNsriBRqGWQL6quFx04YMPW/zD8XMLsU32mhCCbfbO6KZFLjvYpCZ8zyDEgqsgf+PwPaM7GQ==}

  '@jridgewell/trace-mapping@0.3.9':
    resolution: {integrity: sha512-3Belt6tdc8bPgAtbcmdtNJlirVoTmEb5e2gC94PnkwEW9jI6CAHUeoG85tjWP5WquqfavoMtMwiG4P926ZKKuQ==}

  '@lit-labs/ssr-dom-shim@1.3.0':
    resolution: {integrity: sha512-nQIWonJ6eFAvUUrSlwyHDm/aE8PBDu5kRpL0vHMg6K8fK3Diq1xdPjTnsJSwxABhaZ+5eBi1btQB5ShUTKo4nQ==}

  '@lit/reactive-element@1.6.3':
    resolution: {integrity: sha512-QuTgnG52Poic7uM1AN5yJ09QMe0O28e10XzSvWDz02TJiiKee4stsiownEIadWm8nYzyDAyT+gKzUoZmiWQtsQ==}

  '@metamask/eth-json-rpc-provider@1.0.1':
    resolution: {integrity: sha512-whiUMPlAOrVGmX8aKYVPvlKyG4CpQXiNNyt74vE1xb5sPvmx5oA7B/kOi/JdBvhGQq97U1/AVdXEdk2zkP8qyA==}
    engines: {node: '>=14.0.0'}

  '@metamask/json-rpc-engine@7.3.3':
    resolution: {integrity: sha512-dwZPq8wx9yV3IX2caLi9q9xZBw2XeIoYqdyihDDDpuHVCEiqadJLwqM3zy+uwf6F1QYQ65A8aOMQg1Uw7LMLNg==}
    engines: {node: '>=16.0.0'}

  '@metamask/json-rpc-engine@8.0.2':
    resolution: {integrity: sha512-IoQPmql8q7ABLruW7i4EYVHWUbF74yrp63bRuXV5Zf9BQwcn5H9Ww1eLtROYvI1bUXwOiHZ6qT5CWTrDc/t/AA==}
    engines: {node: '>=16.0.0'}

  '@metamask/json-rpc-middleware-stream@7.0.2':
    resolution: {integrity: sha512-yUdzsJK04Ev98Ck4D7lmRNQ8FPioXYhEUZOMS01LXW8qTvPGiRVXmVltj2p4wrLkh0vW7u6nv0mNl5xzC5Qmfg==}
    engines: {node: '>=16.0.0'}

  '@metamask/object-multiplex@2.1.0':
    resolution: {integrity: sha512-4vKIiv0DQxljcXwfpnbsXcfa5glMj5Zg9mqn4xpIWqkv6uJ2ma5/GtUfLFSxhlxnR8asRMv8dDmWya1Tc1sDFA==}
    engines: {node: ^16.20 || ^18.16 || >=20}

  '@metamask/onboarding@1.0.1':
    resolution: {integrity: sha512-FqHhAsCI+Vacx2qa5mAFcWNSrTcVGMNjzxVgaX8ECSny/BJ9/vgXP9V7WF/8vb9DltPeQkxr+Fnfmm6GHfmdTQ==}

  '@metamask/providers@16.1.0':
    resolution: {integrity: sha512-znVCvux30+3SaUwcUGaSf+pUckzT5ukPRpcBmy+muBLC0yaWnBcvDqGfcsw6CBIenUdFrVoAFa8B6jsuCY/a+g==}
    engines: {node: ^18.18 || >=20}

  '@metamask/rpc-errors@6.4.0':
    resolution: {integrity: sha512-1ugFO1UoirU2esS3juZanS/Fo8C8XYocCuBpfZI5N7ECtoG+zu0wF+uWZASik6CkO6w9n/Iebt4iI4pT0vptpg==}
    engines: {node: '>=16.0.0'}

  '@metamask/safe-event-emitter@2.0.0':
    resolution: {integrity: sha512-/kSXhY692qiV1MXu6EeOZvg5nECLclxNXcKCxJ3cXQgYuRymRHpdx/t7JXfsK+JLjwA1e1c1/SBrlQYpusC29Q==}

  '@metamask/safe-event-emitter@3.1.2':
    resolution: {integrity: sha512-5yb2gMI1BDm0JybZezeoX/3XhPDOtTbcFvpTXM9kxsoZjPZFh4XciqRbpD6N86HYZqWDhEaKUDuOyR0sQHEjMA==}
    engines: {node: '>=12.0.0'}

  '@metamask/sdk-communication-layer@0.32.0':
    resolution: {integrity: sha512-dmj/KFjMi1fsdZGIOtbhxdg3amxhKL/A5BqSU4uh/SyDKPub/OT+x5pX8bGjpTL1WPWY/Q0OIlvFyX3VWnT06Q==}
    peerDependencies:
      cross-fetch: ^4.0.0
      eciesjs: '*'
      eventemitter2: ^6.4.9
      readable-stream: ^3.6.2
      socket.io-client: ^4.5.1

  '@metamask/sdk-install-modal-web@0.32.0':
    resolution: {integrity: sha512-TFoktj0JgfWnQaL3yFkApqNwcaqJ+dw4xcnrJueMP3aXkSNev2Ido+WVNOg4IIMxnmOrfAC9t0UJ0u/dC9MjOQ==}

  '@metamask/sdk@0.32.0':
    resolution: {integrity: sha512-WmGAlP1oBuD9hk4CsdlG1WJFuPtYJY+dnTHJMeCyohTWD2GgkcLMUUuvu9lO1/NVzuOoSi1OrnjbuY1O/1NZ1g==}

  '@metamask/superstruct@3.2.1':
    resolution: {integrity: sha512-fLgJnDOXFmuVlB38rUN5SmU7hAFQcCjrg3Vrxz67KTY7YHFnSNEKvX4avmEBdOI0yTCxZjwMCFEqsC8k2+Wd3g==}
    engines: {node: '>=16.0.0'}

  '@metamask/utils@5.0.2':
    resolution: {integrity: sha512-yfmE79bRQtnMzarnKfX7AEJBwFTxvTyw3nBQlu/5rmGXrjAeAMltoGxO62TFurxrQAFMNa/fEjIHNvungZp0+g==}
    engines: {node: '>=14.0.0'}

  '@metamask/utils@8.5.0':
    resolution: {integrity: sha512-I6bkduevXb72TIM9q2LRO63JSsF9EXduh3sBr9oybNX2hNNpr/j1tEjXrsG0Uabm4MJ1xkGAQEMwifvKZIkyxQ==}
    engines: {node: '>=16.0.0'}

  '@metamask/utils@9.3.0':
    resolution: {integrity: sha512-w8CVbdkDrVXFJbfBSlDfafDR6BAkpDmv1bC1UJVCoVny5tW2RKAdn9i68Xf7asYT4TnUhl/hN4zfUiKQq9II4g==}
    engines: {node: '>=16.0.0'}

  '@motionone/animation@10.18.0':
    resolution: {integrity: sha512-9z2p5GFGCm0gBsZbi8rVMOAJCtw1WqBTIPw3ozk06gDvZInBPIsQcHgYogEJ4yuHJ+akuW8g1SEIOpTOvYs8hw==}

  '@motionone/dom@10.18.0':
    resolution: {integrity: sha512-bKLP7E0eyO4B2UaHBBN55tnppwRnaE3KFfh3Ps9HhnAkar3Cb69kUCJY9as8LrccVYKgHA+JY5dOQqJLOPhF5A==}

  '@motionone/easing@10.18.0':
    resolution: {integrity: sha512-VcjByo7XpdLS4o9T8t99JtgxkdMcNWD3yHU/n6CLEz3bkmKDRZyYQ/wmSf6daum8ZXqfUAgFeCZSpJZIMxaCzg==}

  '@motionone/generators@10.18.0':
    resolution: {integrity: sha512-+qfkC2DtkDj4tHPu+AFKVfR/C30O1vYdvsGYaR13W/1cczPrrcjdvYCj0VLFuRMN+lP1xvpNZHCRNM4fBzn1jg==}

  '@motionone/svelte@10.16.4':
    resolution: {integrity: sha512-zRVqk20lD1xqe+yEDZhMYgftsuHc25+9JSo+r0a0OWUJFocjSV9D/+UGhX4xgJsuwB9acPzXLr20w40VnY2PQA==}

  '@motionone/types@10.17.1':
    resolution: {integrity: sha512-KaC4kgiODDz8hswCrS0btrVrzyU2CSQKO7Ps90ibBVSQmjkrt2teqta6/sOG59v7+dPnKMAg13jyqtMKV2yJ7A==}

  '@motionone/utils@10.18.0':
    resolution: {integrity: sha512-3XVF7sgyTSI2KWvTf6uLlBJ5iAgRgmvp3bpuOiQJvInd4nZ19ET8lX5unn30SlmRH7hXbBbH+Gxd0m0klJ3Xtw==}

  '@motionone/vue@10.16.4':
    resolution: {integrity: sha512-z10PF9JV6SbjFq+/rYabM+8CVlMokgl8RFGvieSGNTmrkQanfHn+15XBrhG3BgUfvmTeSeyShfOHpG0i9zEdcg==}
    deprecated: Motion One for Vue is deprecated. Use Oku Motion instead https://oku-ui.com/motion

  '@napi-rs/wasm-runtime@0.2.7':
    resolution: {integrity: sha512-5yximcFK5FNompXfJFoWanu5l8v1hNGqNHh9du1xETp9HWk/B/PzvchX55WYOPaIeNglG8++68AAiauBAtbnzw==}

  '@next/env@15.2.1':
    resolution: {integrity: sha512-JmY0qvnPuS2NCWOz2bbby3Pe0VzdAQ7XpEB6uLIHmtXNfAsAO0KLQLkuAoc42Bxbo3/jMC3dcn9cdf+piCcG2Q==}

  '@next/eslint-plugin-next@15.2.1':
    resolution: {integrity: sha512-6ppeToFd02z38SllzWxayLxjjNfzvc7Wm07gQOKSLjyASvKcXjNStZrLXMHuaWkhjqxe+cnhb2uzfWXm1VEj/Q==}

  '@next/swc-darwin-arm64@15.2.1':
    resolution: {integrity: sha512-aWXT+5KEREoy3K5AKtiKwioeblmOvFFjd+F3dVleLvvLiQ/mD//jOOuUcx5hzcO9ISSw4lrqtUPntTpK32uXXQ==}
    engines: {node: '>= 10'}
    cpu: [arm64]
    os: [darwin]

  '@next/swc-darwin-x64@15.2.1':
    resolution: {integrity: sha512-E/w8ervu4fcG5SkLhvn1NE/2POuDCDEy5gFbfhmnYXkyONZR68qbUlJlZwuN82o7BrBVAw+tkR8nTIjGiMW1jQ==}
    engines: {node: '>= 10'}
    cpu: [x64]
    os: [darwin]

  '@next/swc-linux-arm64-gnu@15.2.1':
    resolution: {integrity: sha512-gXDX5lIboebbjhiMT6kFgu4svQyjoSed6dHyjx5uZsjlvTwOAnZpn13w9XDaIMFFHw7K8CpBK7HfDKw0VZvUXQ==}
    engines: {node: '>= 10'}
    cpu: [arm64]
    os: [linux]

  '@next/swc-linux-arm64-musl@15.2.1':
    resolution: {integrity: sha512-3v0pF/adKZkBWfUffmB/ROa+QcNTrnmYG4/SS+r52HPwAK479XcWoES2I+7F7lcbqc7mTeVXrIvb4h6rR/iDKg==}
    engines: {node: '>= 10'}
    cpu: [arm64]
    os: [linux]

  '@next/swc-linux-x64-gnu@15.2.1':
    resolution: {integrity: sha512-RbsVq2iB6KFJRZ2cHrU67jLVLKeuOIhnQB05ygu5fCNgg8oTewxweJE8XlLV+Ii6Y6u4EHwETdUiRNXIAfpBww==}
    engines: {node: '>= 10'}
    cpu: [x64]
    os: [linux]

  '@next/swc-linux-x64-musl@15.2.1':
    resolution: {integrity: sha512-QHsMLAyAIu6/fWjHmkN/F78EFPKmhQlyX5C8pRIS2RwVA7z+t9cTb0IaYWC3EHLOTjsU7MNQW+n2xGXr11QPpg==}
    engines: {node: '>= 10'}
    cpu: [x64]
    os: [linux]

  '@next/swc-win32-arm64-msvc@15.2.1':
    resolution: {integrity: sha512-Gk42XZXo1cE89i3hPLa/9KZ8OuupTjkDmhLaMKFohjf9brOeZVEa3BQy1J9s9TWUqPhgAEbwv6B2+ciGfe54Vw==}
    engines: {node: '>= 10'}
    cpu: [arm64]
    os: [win32]

  '@next/swc-win32-x64-msvc@15.2.1':
    resolution: {integrity: sha512-YjqXCl8QGhVlMR8uBftWk0iTmvtntr41PhG1kvzGp0sUP/5ehTM+cwx25hKE54J0CRnHYjSGjSH3gkHEaHIN9g==}
    engines: {node: '>= 10'}
    cpu: [x64]
    os: [win32]

  '@noble/ciphers@1.2.1':
    resolution: {integrity: sha512-rONPWMC7PeExE077uLE4oqWrZ1IvAfz3oH9LibVAcVCopJiA9R62uavnbEzdkVmJYI6M6Zgkbeb07+tWjlq2XA==}
    engines: {node: ^14.21.3 || >=16}

  '@noble/curves@1.2.0':
    resolution: {integrity: sha512-oYclrNgRaM9SsBUBVbb8M6DTV7ZHRTKugureoYEncY5c65HOmRzvSiTE3y5CYaPYJA/GVkrhXEoF0M3Ya9PMnw==}

  '@noble/curves@1.4.2':
    resolution: {integrity: sha512-TavHr8qycMChk8UwMld0ZDRvatedkzWfH8IiaeGCfymOP5i0hSCozz9vHOL0nkwk7HRMlFnAiKpS2jrUmSybcw==}

  '@noble/curves@1.8.0':
    resolution: {integrity: sha512-j84kjAbzEnQHaSIhRPUmB3/eVXu2k3dKPl2LOrR8fSOIL+89U+7lV117EWHtq/GHM3ReGHM46iRBdZfpc4HRUQ==}
    engines: {node: ^14.21.3 || >=16}

  '@noble/curves@1.8.1':
    resolution: {integrity: sha512-warwspo+UYUPep0Q+vtdVB4Ugn8GGQj8iyB3gnRWsztmUHTI3S1nhdiWNsPUGL0vud7JlRRk1XEu7Lq1KGTnMQ==}
    engines: {node: ^14.21.3 || >=16}

  '@noble/hashes@1.3.2':
    resolution: {integrity: sha512-MVC8EAQp7MvEcm30KWENFjgR+Mkmf+D189XJTkFIlwohU5hcBbn1ZkKq7KVTi2Hme3PMGF390DaL52beVrIihQ==}
    engines: {node: '>= 16'}

  '@noble/hashes@1.4.0':
    resolution: {integrity: sha512-V1JJ1WTRUqHHrOSh597hURcMqVKVGL/ea3kv0gSnEdsEZ0/+VyPghM1lMNGc00z7CIQorSvbKpuJkxvuHbvdbg==}
    engines: {node: '>= 16'}

  '@noble/hashes@1.7.0':
    resolution: {integrity: sha512-HXydb0DgzTpDPwbVeDGCG1gIu7X6+AuU6Zl6av/E/KG8LMsvPntvq+w17CHRpKBmN6Ybdrt1eP3k4cj8DJa78w==}
    engines: {node: ^14.21.3 || >=16}

  '@noble/hashes@1.7.1':
    resolution: {integrity: sha512-B8XBPsn4vT/KJAGqDzbwztd+6Yte3P4V7iafm24bxgDe/mlRuK6xmWPuCNrKt2vDafZ8MfJLlchDG/vYafQEjQ==}
    engines: {node: ^14.21.3 || >=16}

  '@nodelib/fs.scandir@2.1.5':
    resolution: {integrity: sha512-vq24Bq3ym5HEQm2NKCr3yXDwjc7vTsEThRDnkp2DK9p1uqLR+DHurm/NOTo0KG7HYHU7eppKZj3MyqYuMBf62g==}
    engines: {node: '>= 8'}

  '@nodelib/fs.stat@2.0.5':
    resolution: {integrity: sha512-RkhPPp2zrqDAQA/2jNhnztcPAlv64XdhIp7a7454A5ovI7Bukxgt7MX7udwAu3zg1DcpPU0rz3VV1SeaqvY4+A==}
    engines: {node: '>= 8'}

  '@nodelib/fs.walk@1.2.8':
    resolution: {integrity: sha512-oGB+UxlgWcgQkgwo8GcEGwemoTFt3FIO9ababBmaGwXIoBKZ+GTy0pP185beGg7Llih/NSHSV2XAs1lnznocSg==}
    engines: {node: '>= 8'}

  '@nolyfill/is-core-module@1.0.39':
    resolution: {integrity: sha512-nn5ozdjYQpUCZlWGuxcJY/KpxkWQs4DcbMCmKojjyrYDEAGy4Ce19NN4v5MduafTwJlbKc99UA8YhSVqq9yPZA==}
    engines: {node: '>=12.4.0'}

  '@notionhq/client@2.3.0':
    resolution: {integrity: sha512-l7WqTCpQqC+HibkB9chghONQTYcxNQT0/rOJemBfmuKQRTu2vuV8B3yA395iKaUdDo7HI+0KvQaz9687Xskzkw==}
    engines: {node: '>=12'}

  '@paulmillr/qr@0.2.1':
    resolution: {integrity: sha512-IHnV6A+zxU7XwmKFinmYjUcwlyK9+xkG3/s9KcQhI9BjQKycrJ1JRO+FbNYPwZiPKW3je/DR0k7w8/gLa5eaxQ==}
    deprecated: 'The package is now available as "qr": npm install qr'

  '@radix-ui/primitive@1.1.1':
    resolution: {integrity: sha512-SJ31y+Q/zAyShtXJc8x83i9TYdbAfHZ++tUZnvjJJqFjzsdUnKsxPL6IEtBlxKkU7yzer//GQtZSV4GbldL3YA==}

  '@radix-ui/react-arrow@1.1.2':
    resolution: {integrity: sha512-G+KcpzXHq24iH0uGG/pF8LyzpFJYGD4RfLjCIBfGdSLXvjLHST31RUiRVrupIBMvIppMgSzQ6l66iAxl03tdlg==}
    peerDependencies:
      '@types/react': '*'
      '@types/react-dom': '*'
      react: ^16.8 || ^17.0 || ^18.0 || ^19.0 || ^19.0.0-rc
      react-dom: ^16.8 || ^17.0 || ^18.0 || ^19.0 || ^19.0.0-rc
    peerDependenciesMeta:
      '@types/react':
        optional: true
      '@types/react-dom':
        optional: true

  '@radix-ui/react-avatar@1.1.3':
    resolution: {integrity: sha512-Paen00T4P8L8gd9bNsRMw7Cbaz85oxiv+hzomsRZgFm2byltPFDtfcoqlWJ8GyZlIBWgLssJlzLCnKU0G0302g==}
    peerDependencies:
      '@types/react': '*'
      '@types/react-dom': '*'
      react: ^16.8 || ^17.0 || ^18.0 || ^19.0 || ^19.0.0-rc
      react-dom: ^16.8 || ^17.0 || ^18.0 || ^19.0 || ^19.0.0-rc
    peerDependenciesMeta:
      '@types/react':
        optional: true
      '@types/react-dom':
        optional: true

  '@radix-ui/react-compose-refs@1.1.1':
    resolution: {integrity: sha512-Y9VzoRDSJtgFMUCoiZBDVo084VQ5hfpXxVE+NgkdNsjiDBByiImMZKKhxMwCbdHvhlENG6a833CbFkOQvTricw==}
    peerDependencies:
      '@types/react': '*'
      react: ^16.8 || ^17.0 || ^18.0 || ^19.0 || ^19.0.0-rc
    peerDependenciesMeta:
      '@types/react':
        optional: true

  '@radix-ui/react-context@1.1.1':
    resolution: {integrity: sha512-UASk9zi+crv9WteK/NU4PLvOoL3OuE6BWVKNF6hPRBtYBDXQ2u5iu3O59zUlJiTVvkyuycnqrztsHVJwcK9K+Q==}
    peerDependencies:
      '@types/react': '*'
      react: ^16.8 || ^17.0 || ^18.0 || ^19.0 || ^19.0.0-rc
    peerDependenciesMeta:
      '@types/react':
        optional: true

  '@radix-ui/react-dismissable-layer@1.1.5':
    resolution: {integrity: sha512-E4TywXY6UsXNRhFrECa5HAvE5/4BFcGyfTyK36gP+pAW1ed7UTK4vKwdr53gAJYwqbfCWC6ATvJa3J3R/9+Qrg==}
    peerDependencies:
      '@types/react': '*'
      '@types/react-dom': '*'
      react: ^16.8 || ^17.0 || ^18.0 || ^19.0 || ^19.0.0-rc
      react-dom: ^16.8 || ^17.0 || ^18.0 || ^19.0 || ^19.0.0-rc
    peerDependenciesMeta:
      '@types/react':
        optional: true
      '@types/react-dom':
        optional: true

  '@radix-ui/react-focus-guards@1.1.1':
    resolution: {integrity: sha512-pSIwfrT1a6sIoDASCSpFwOasEwKTZWDw/iBdtnqKO7v6FeOzYJ7U53cPzYFVR3geGGXgVHaH+CdngrrAzqUGxg==}
    peerDependencies:
      '@types/react': '*'
      react: ^16.8 || ^17.0 || ^18.0 || ^19.0 || ^19.0.0-rc
    peerDependenciesMeta:
      '@types/react':
        optional: true

  '@radix-ui/react-focus-scope@1.1.2':
    resolution: {integrity: sha512-zxwE80FCU7lcXUGWkdt6XpTTCKPitG1XKOwViTxHVKIJhZl9MvIl2dVHeZENCWD9+EdWv05wlaEkRXUykU27RA==}
    peerDependencies:
      '@types/react': '*'
      '@types/react-dom': '*'
      react: ^16.8 || ^17.0 || ^18.0 || ^19.0 || ^19.0.0-rc
      react-dom: ^16.8 || ^17.0 || ^18.0 || ^19.0 || ^19.0.0-rc
    peerDependenciesMeta:
      '@types/react':
        optional: true
      '@types/react-dom':
        optional: true

  '@radix-ui/react-id@1.1.0':
    resolution: {integrity: sha512-EJUrI8yYh7WOjNOqpoJaf1jlFIH2LvtgAl+YcFqNCa+4hj64ZXmPkAKOFs/ukjz3byN6bdb/AVUqHkI8/uWWMA==}
    peerDependencies:
      '@types/react': '*'
      react: ^16.8 || ^17.0 || ^18.0 || ^19.0 || ^19.0.0-rc
    peerDependenciesMeta:
      '@types/react':
        optional: true

  '@radix-ui/react-popover@1.1.6':
    resolution: {integrity: sha512-NQouW0x4/GnkFJ/pRqsIS3rM/k97VzKnVb2jB7Gq7VEGPy5g7uNV1ykySFt7eWSp3i2uSGFwaJcvIRJBAHmmFg==}
    peerDependencies:
      '@types/react': '*'
      '@types/react-dom': '*'
      react: ^16.8 || ^17.0 || ^18.0 || ^19.0 || ^19.0.0-rc
      react-dom: ^16.8 || ^17.0 || ^18.0 || ^19.0 || ^19.0.0-rc
    peerDependenciesMeta:
      '@types/react':
        optional: true
      '@types/react-dom':
        optional: true

  '@radix-ui/react-popper@1.2.2':
    resolution: {integrity: sha512-Rvqc3nOpwseCyj/rgjlJDYAgyfw7OC1tTkKn2ivhaMGcYt8FSBlahHOZak2i3QwkRXUXgGgzeEe2RuqeEHuHgA==}
    peerDependencies:
      '@types/react': '*'
      '@types/react-dom': '*'
      react: ^16.8 || ^17.0 || ^18.0 || ^19.0 || ^19.0.0-rc
      react-dom: ^16.8 || ^17.0 || ^18.0 || ^19.0 || ^19.0.0-rc
    peerDependenciesMeta:
      '@types/react':
        optional: true
      '@types/react-dom':
        optional: true

  '@radix-ui/react-portal@1.1.4':
    resolution: {integrity: sha512-sn2O9k1rPFYVyKd5LAJfo96JlSGVFpa1fS6UuBJfrZadudiw5tAmru+n1x7aMRQ84qDM71Zh1+SzK5QwU0tJfA==}
    peerDependencies:
      '@types/react': '*'
      '@types/react-dom': '*'
      react: ^16.8 || ^17.0 || ^18.0 || ^19.0 || ^19.0.0-rc
      react-dom: ^16.8 || ^17.0 || ^18.0 || ^19.0 || ^19.0.0-rc
    peerDependenciesMeta:
      '@types/react':
        optional: true
      '@types/react-dom':
        optional: true

  '@radix-ui/react-presence@1.1.2':
    resolution: {integrity: sha512-18TFr80t5EVgL9x1SwF/YGtfG+l0BS0PRAlCWBDoBEiDQjeKgnNZRVJp/oVBl24sr3Gbfwc/Qpj4OcWTQMsAEg==}
    peerDependencies:
      '@types/react': '*'
      '@types/react-dom': '*'
      react: ^16.8 || ^17.0 || ^18.0 || ^19.0 || ^19.0.0-rc
      react-dom: ^16.8 || ^17.0 || ^18.0 || ^19.0 || ^19.0.0-rc
    peerDependenciesMeta:
      '@types/react':
        optional: true
      '@types/react-dom':
        optional: true

  '@radix-ui/react-primitive@2.0.2':
    resolution: {integrity: sha512-Ec/0d38EIuvDF+GZjcMU/Ze6MxntVJYO/fRlCPhCaVUyPY9WTalHJw54tp9sXeJo3tlShWpy41vQRgLRGOuz+w==}
    peerDependencies:
      '@types/react': '*'
      '@types/react-dom': '*'
      react: ^16.8 || ^17.0 || ^18.0 || ^19.0 || ^19.0.0-rc
      react-dom: ^16.8 || ^17.0 || ^18.0 || ^19.0 || ^19.0.0-rc
    peerDependenciesMeta:
      '@types/react':
        optional: true
      '@types/react-dom':
        optional: true

  '@radix-ui/react-slot@1.1.2':
    resolution: {integrity: sha512-YAKxaiGsSQJ38VzKH86/BPRC4rh+b1Jpa+JneA5LRE7skmLPNAyeG8kPJj/oo4STLvlrs8vkf/iYyc3A5stYCQ==}
    peerDependencies:
      '@types/react': '*'
      react: ^16.8 || ^17.0 || ^18.0 || ^19.0 || ^19.0.0-rc
    peerDependenciesMeta:
      '@types/react':
        optional: true

  '@radix-ui/react-tooltip@1.1.8':
    resolution: {integrity: sha512-YAA2cu48EkJZdAMHC0dqo9kialOcRStbtiY4nJPaht7Ptrhcvpo+eDChaM6BIs8kL6a8Z5l5poiqLnXcNduOkA==}
    peerDependencies:
      '@types/react': '*'
      '@types/react-dom': '*'
      react: ^16.8 || ^17.0 || ^18.0 || ^19.0 || ^19.0.0-rc
      react-dom: ^16.8 || ^17.0 || ^18.0 || ^19.0 || ^19.0.0-rc
    peerDependenciesMeta:
      '@types/react':
        optional: true
      '@types/react-dom':
        optional: true

  '@radix-ui/react-use-callback-ref@1.1.0':
    resolution: {integrity: sha512-CasTfvsy+frcFkbXtSJ2Zu9JHpN8TYKxkgJGWbjiZhFivxaeW7rMeZt7QELGVLaYVfFMsKHjb7Ak0nMEe+2Vfw==}
    peerDependencies:
      '@types/react': '*'
      react: ^16.8 || ^17.0 || ^18.0 || ^19.0 || ^19.0.0-rc
    peerDependenciesMeta:
      '@types/react':
        optional: true

  '@radix-ui/react-use-controllable-state@1.1.0':
    resolution: {integrity: sha512-MtfMVJiSr2NjzS0Aa90NPTnvTSg6C/JLCV7ma0W6+OMV78vd8OyRpID+Ng9LxzsPbLeuBnWBA1Nq30AtBIDChw==}
    peerDependencies:
      '@types/react': '*'
      react: ^16.8 || ^17.0 || ^18.0 || ^19.0 || ^19.0.0-rc
    peerDependenciesMeta:
      '@types/react':
        optional: true

  '@radix-ui/react-use-escape-keydown@1.1.0':
    resolution: {integrity: sha512-L7vwWlR1kTTQ3oh7g1O0CBF3YCyyTj8NmhLR+phShpyA50HCfBFKVJTpshm9PzLiKmehsrQzTYTpX9HvmC9rhw==}
    peerDependencies:
      '@types/react': '*'
      react: ^16.8 || ^17.0 || ^18.0 || ^19.0 || ^19.0.0-rc
    peerDependenciesMeta:
      '@types/react':
        optional: true

  '@radix-ui/react-use-layout-effect@1.1.0':
    resolution: {integrity: sha512-+FPE0rOdziWSrH9athwI1R0HDVbWlEhd+FR+aSDk4uWGmSJ9Z54sdZVDQPZAinJhJXwfT+qnj969mCsT2gfm5w==}
    peerDependencies:
      '@types/react': '*'
      react: ^16.8 || ^17.0 || ^18.0 || ^19.0 || ^19.0.0-rc
    peerDependenciesMeta:
      '@types/react':
        optional: true

  '@radix-ui/react-use-rect@1.1.0':
    resolution: {integrity: sha512-0Fmkebhr6PiseyZlYAOtLS+nb7jLmpqTrJyv61Pe68MKYW6OWdRE2kI70TaYY27u7H0lajqM3hSMMLFq18Z7nQ==}
    peerDependencies:
      '@types/react': '*'
      react: ^16.8 || ^17.0 || ^18.0 || ^19.0 || ^19.0.0-rc
    peerDependenciesMeta:
      '@types/react':
        optional: true

  '@radix-ui/react-use-size@1.1.0':
    resolution: {integrity: sha512-XW3/vWuIXHa+2Uwcc2ABSfcCledmXhhQPlGbfcRXbiUQI5Icjcg19BGCZVKKInYbvUCut/ufbbLLPFC5cbb1hw==}
    peerDependencies:
      '@types/react': '*'
      react: ^16.8 || ^17.0 || ^18.0 || ^19.0 || ^19.0.0-rc
    peerDependenciesMeta:
      '@types/react':
        optional: true

  '@radix-ui/react-visually-hidden@1.1.2':
    resolution: {integrity: sha512-1SzA4ns2M1aRlvxErqhLHsBHoS5eI5UUcI2awAMgGUp4LoaoWOKYmvqDY2s/tltuPkh3Yk77YF/r3IRj+Amx4Q==}
    peerDependencies:
      '@types/react': '*'
      '@types/react-dom': '*'
      react: ^16.8 || ^17.0 || ^18.0 || ^19.0 || ^19.0.0-rc
      react-dom: ^16.8 || ^17.0 || ^18.0 || ^19.0 || ^19.0.0-rc
    peerDependenciesMeta:
      '@types/react':
        optional: true
      '@types/react-dom':
        optional: true

  '@radix-ui/rect@1.1.0':
    resolution: {integrity: sha512-A9+lCBZoaMJlVKcRBz2YByCG+Cp2t6nAnMnNba+XiWxnj6r4JUFqfsgwocMBZU9LPtdxC6wB56ySYpc7LQIoJg==}

  '@rainbow-me/rainbowkit@2.2.4':
    resolution: {integrity: sha512-LUYBcB5bzLf6/BMdnW3dEFHVqoPkTGcFN3u6WamaIHXuqD9HT+HVAeNlcYvKENBXldN2zNBs1Bt3k8Oy7y5bTw==}
    engines: {node: '>=12.4'}
    peerDependencies:
      '@tanstack/react-query': '>=5.0.0'
      react: '>=18'
      react-dom: '>=18'
      viem: 2.x
      wagmi: ^2.9.0

  '@rtsao/scc@1.1.0':
    resolution: {integrity: sha512-zt6OdqaDoOnJ1ZYsCYGt9YmWzDXl4vQdKTyJev62gFhRGKdx7mcT54V9KIjg+d2wi9EXsPvAPKe7i7WjfVWB8g==}

  '@rushstack/eslint-patch@1.11.0':
    resolution: {integrity: sha512-zxnHvoMQVqewTJr/W4pKjF0bMGiKJv1WX7bSrkl46Hg0QjESbzBROWK0Wg4RphzSOS5Jiy7eFimmM3UgMrMZbQ==}

  '@safe-global/safe-apps-provider@0.18.5':
    resolution: {integrity: sha512-9v9wjBi3TwLsEJ3C2ujYoexp3pFJ0omDLH/GX91e2QB+uwCKTBYyhxFSrTQ9qzoyQd+bfsk4gjOGW87QcJhf7g==}

  '@safe-global/safe-apps-sdk@9.1.0':
    resolution: {integrity: sha512-N5p/ulfnnA2Pi2M3YeWjULeWbjo7ei22JwU/IXnhoHzKq3pYCN6ynL9mJBOlvDVv892EgLPCWCOwQk/uBT2v0Q==}

  '@safe-global/safe-gateway-typescript-sdk@3.22.9':
    resolution: {integrity: sha512-7ojVK/crhOaGowEO8uYWaopZzcr5rR76emgllGIfjCLR70aY4PbASpi9Pbs+7jIRzPDBBkM0RBo+zYx5UduX8Q==}
    engines: {node: '>=16'}

  '@scure/base@1.1.9':
    resolution: {integrity: sha512-8YKhl8GHiNI/pU2VMaofa2Tor7PJRAjwQLBBuilkJ9L5+13yVbC7JO/wS7piioAvPSwR3JKM1IJ/u4xQzbcXKg==}

  '@scure/base@1.2.4':
    resolution: {integrity: sha512-5Yy9czTO47mqz+/J8GM6GIId4umdCk1wc1q8rKERQulIoc8VP9pzDcghv10Tl2E7R96ZUx/PhND3ESYUQX8NuQ==}

  '@scure/bip32@1.4.0':
    resolution: {integrity: sha512-sVUpc0Vq3tXCkDGYVWGIZTRfnvu8LoTDaev7vbwh0omSvVORONr960MQWdKqJDCReIEmTj3PAr73O3aoxz7OPg==}

  '@scure/bip32@1.6.2':
    resolution: {integrity: sha512-t96EPDMbtGgtb7onKKqxRLfE5g05k7uHnHRM2xdE6BP/ZmxaLtPek4J4KfVn/90IQNrU1IOAqMgiDtUdtbe3nw==}

  '@scure/bip39@1.3.0':
    resolution: {integrity: sha512-disdg7gHuTDZtY+ZdkmLpPCk7fxZSu3gBiEGuoC1XYxv9cGx3Z6cpTggCgW6odSOOIXCiDjuGejW+aJKCY/pIQ==}

  '@scure/bip39@1.5.4':
    resolution: {integrity: sha512-TFM4ni0vKvCfBpohoh+/lY05i9gRbSwXWngAsF4CABQxoaOHijxuaZ2R6cStDQ5CHtHO9aGJTr4ksVJASRRyMA==}

  '@socket.io/component-emitter@3.1.2':
    resolution: {integrity: sha512-9BCxFwvbGg/RsZK9tjXd8s4UcwR0MWeFQ1XEKIQVVvAGJyINdrqKMcTRyLoK8Rse1GjzLV9cwjWV1olXRWEXVA==}

  '@swc/counter@0.1.3':
    resolution: {integrity: sha512-e2BR4lsJkkRlKZ/qCHPw9ZaSxc0MVUd7gtbtaB7aMvHeJVYe8sOB8DBZkP2DtISHGSku9sCK6T6cnY0CtXrOCQ==}

  '@swc/helpers@0.5.15':
    resolution: {integrity: sha512-JQ5TuMi45Owi4/BIMAJBoSQoOJu12oOk/gADqlcUL9JEdHB8vyjUSsxqeNXnmXHjYKMi2WcYtezGEEhqUI/E2g==}

  '@tailwindcss/forms@0.5.10':
    resolution: {integrity: sha512-utI1ONF6uf/pPNO68kmN1b8rEwNXv3czukalo8VtJH8ksIkZXr3Q3VYudZLkCsDd4Wku120uF02hYK25XGPorw==}
    peerDependencies:
      tailwindcss: '>=3.0.0 || >= 3.0.0-alpha.1 || >= 4.0.0-alpha.20 || >= 4.0.0-beta.1'

  '@tailwindcss/node@4.0.17':
    resolution: {integrity: sha512-LIdNwcqyY7578VpofXyqjH6f+3fP4nrz7FBLki5HpzqjYfXdF2m/eW18ZfoKePtDGg90Bvvfpov9d2gy5XVCbg==}

  '@tailwindcss/oxide-android-arm64@4.0.17':
    resolution: {integrity: sha512-3RfO0ZK64WAhop+EbHeyxGThyDr/fYhxPzDbEQjD2+v7ZhKTb2svTWy+KK+J1PHATus2/CQGAGp7pHY/8M8ugg==}
    engines: {node: '>= 10'}
    cpu: [arm64]
    os: [android]

  '@tailwindcss/oxide-darwin-arm64@4.0.17':
    resolution: {integrity: sha512-e1uayxFQCCDuzTk9s8q7MC5jFN42IY7nzcr5n0Mw/AcUHwD6JaBkXnATkD924ZsHyPDvddnusIEvkgLd2CiREg==}
    engines: {node: '>= 10'}
    cpu: [arm64]
    os: [darwin]

  '@tailwindcss/oxide-darwin-x64@4.0.17':
    resolution: {integrity: sha512-d6z7HSdOKfXQ0HPlVx1jduUf/YtBuCCtEDIEFeBCzgRRtDsUuRtofPqxIVaSCUTOk5+OfRLonje6n9dF6AH8wQ==}
    engines: {node: '>= 10'}
    cpu: [x64]
    os: [darwin]

  '@tailwindcss/oxide-freebsd-x64@4.0.17':
    resolution: {integrity: sha512-EjrVa6lx3wzXz3l5MsdOGtYIsRjgs5Mru6lDv4RuiXpguWeOb3UzGJ7vw7PEzcFadKNvNslEQqoAABeMezprxQ==}
    engines: {node: '>= 10'}
    cpu: [x64]
    os: [freebsd]

  '@tailwindcss/oxide-linux-arm-gnueabihf@4.0.17':
    resolution: {integrity: sha512-65zXfCOdi8wuaY0Ye6qMR5LAXokHYtrGvo9t/NmxvSZtCCitXV/gzJ/WP5ksXPhff1SV5rov0S+ZIZU+/4eyCQ==}
    engines: {node: '>= 10'}
    cpu: [arm]
    os: [linux]

  '@tailwindcss/oxide-linux-arm64-gnu@4.0.17':
    resolution: {integrity: sha512-+aaq6hJ8ioTdbJV5IA1WjWgLmun4T7eYLTvJIToiXLHy5JzUERRbIZjAcjgK9qXMwnvuu7rqpxzej+hGoEcG5g==}
    engines: {node: '>= 10'}
    cpu: [arm64]
    os: [linux]

  '@tailwindcss/oxide-linux-arm64-musl@4.0.17':
    resolution: {integrity: sha512-/FhWgZCdUGAeYHYnZKekiOC0aXFiBIoNCA0bwzkICiMYS5Rtx2KxFfMUXQVnl4uZRblG5ypt5vpPhVaXgGk80w==}
    engines: {node: '>= 10'}
    cpu: [arm64]
    os: [linux]

  '@tailwindcss/oxide-linux-x64-gnu@4.0.17':
    resolution: {integrity: sha512-gELJzOHK6GDoIpm/539Golvk+QWZjxQcbkKq9eB2kzNkOvrP0xc5UPgO9bIMNt1M48mO8ZeNenCMGt6tfkvVBg==}
    engines: {node: '>= 10'}
    cpu: [x64]
    os: [linux]

  '@tailwindcss/oxide-linux-x64-musl@4.0.17':
    resolution: {integrity: sha512-68NwxcJrZn94IOW4TysMIbYv5AlM6So1luTlbYUDIGnKma1yTFGBRNEJ+SacJ3PZE2rgcTBNRHX1TB4EQ/XEHw==}
    engines: {node: '>= 10'}
    cpu: [x64]
    os: [linux]

  '@tailwindcss/oxide-win32-arm64-msvc@4.0.17':
    resolution: {integrity: sha512-AkBO8efP2/7wkEXkNlXzRD4f/7WerqKHlc6PWb5v0jGbbm22DFBLbIM19IJQ3b+tNewQZa+WnPOaGm0SmwMNjw==}
    engines: {node: '>= 10'}
    cpu: [arm64]
    os: [win32]

  '@tailwindcss/oxide-win32-x64-msvc@4.0.17':
    resolution: {integrity: sha512-7/DTEvXcoWlqX0dAlcN0zlmcEu9xSermuo7VNGX9tJ3nYMdo735SHvbrHDln1+LYfF6NhJ3hjbpbjkMOAGmkDg==}
    engines: {node: '>= 10'}
    cpu: [x64]
    os: [win32]

  '@tailwindcss/oxide@4.0.17':
    resolution: {integrity: sha512-B4OaUIRD2uVrULpAD1Yksx2+wNarQr2rQh65nXqaqbLY1jCd8fO+3KLh/+TH4Hzh2NTHQvgxVbPdUDOtLk7vAw==}
    engines: {node: '>= 10'}

  '@tailwindcss/postcss@4.0.17':
    resolution: {integrity: sha512-qeJbRTB5FMZXmuJF+eePd235EGY6IyJZF0Bh0YM6uMcCI4L9Z7dy+lPuLAhxOJzxnajsbjPoDAKOuAqZRtf1PQ==}

  '@tailwindcss/typography@0.5.16':
    resolution: {integrity: sha512-0wDLwCVF5V3x3b1SGXPCDcdsbDHMBe+lkFzBRaHeLvNi+nrrnZ1lA18u+OTWO8iSWU2GxUOCvlXtDuqftc1oiA==}
    peerDependencies:
      tailwindcss: '>=3.0.0 || insiders || >=4.0.0-alpha.20 || >=4.0.0-beta.1'

  '@tanstack/query-core@5.72.2':
    resolution: {integrity: sha512-fxl9/0yk3mD/FwTmVEf1/H6N5B975H0luT+icKyX566w6uJG0x6o+Yl+I38wJRCaogiMkstByt+seXfDbWDAcA==}

  '@tanstack/react-query@5.72.2':
    resolution: {integrity: sha512-SVNHzyBUYiis+XiCl+8yiPZmMYei2AKYY94wM/zpvB5l1jxqOo82FQTziSJ4pBi96jtYqvYrTMxWynmbQh3XKw==}
    peerDependencies:
      react: ^18 || ^19

  '@tsconfig/node10@1.0.11':
    resolution: {integrity: sha512-DcRjDCujK/kCk/cUe8Xz8ZSpm8mS3mNNpta+jGCA6USEDfktlNvm1+IuZ9eTcDbNk41BHwpHHeW+N1lKCz4zOw==}

  '@tsconfig/node12@1.0.11':
    resolution: {integrity: sha512-cqefuRsh12pWyGsIoBKJA9luFu3mRxCA+ORZvA4ktLSzIuCUtWVxGIuXigEwO5/ywWFMZ2QEGKWvkZG1zDMTag==}

  '@tsconfig/node14@1.0.3':
    resolution: {integrity: sha512-ysT8mhdixWK6Hw3i1V2AeRqZ5WfXg1G43mqoYlM2nc6388Fq5jcXyr5mRsqViLx/GJYdoL0bfXD8nmF+Zn/Iow==}

  '@tsconfig/node16@1.0.4':
    resolution: {integrity: sha512-vxhUy4J8lyeyinH7Azl1pdd43GJhZH/tP2weN8TntQblOY+A0XbT8DJk1/oCPuOOyg/Ja757rG0CgHcWC8OfMA==}

  '@tybys/wasm-util@0.9.0':
    resolution: {integrity: sha512-6+7nlbMVX/PVDCwaIQ8nTOPveOcFLSt8GcXdx8hD0bt39uWxYT88uXzqTd4fTvqta7oeUJqudepapKNt2DYJFw==}

  '@types/command-line-args@5.2.3':
    resolution: {integrity: sha512-uv0aG6R0Y8WHZLTamZwtfsDLVRnOa+n+n5rEvFWL5Na5gZ8V2Teab/duDPFzIIIhs9qizDpcavCusCLJZu62Kw==}

  '@types/command-line-usage@5.0.4':
    resolution: {integrity: sha512-BwR5KP3Es/CSht0xqBcUXS3qCAUVXwpRKsV2+arxeb65atasuXG9LykC9Ab10Cw3s2raH92ZqOeILaQbsB2ACg==}

  '@types/debug@4.1.12':
    resolution: {integrity: sha512-vIChWdVG3LG1SMxEvI/AK+FWJthlrqlTu7fbrlywTkkaONwk/UAGaULXRlf8vkzFBLVm0zkMdCquhL5aOjhXPQ==}

  '@types/estree-jsx@1.0.5':
    resolution: {integrity: sha512-52CcUVNFyfb1A2ALocQw/Dd1BQFNmSdkuC3BkZ6iqhdMfQz7JWOFRuJFloOzjk+6WijU56m9oKXFAXc7o3Towg==}

  '@types/estree@1.0.7':
    resolution: {integrity: sha512-w28IoSUCJpidD/TGviZwwMJckNESJZXFu7NBZ5YJ4mEUnNraUn9Pm8HSZm/jDF1pDWYKspWE7oVphigUPRakIQ==}

  '@types/hast@3.0.4':
    resolution: {integrity: sha512-WPs+bbQw5aCj+x6laNGWLH3wviHtoCv/P3+otBhbOhJgG8qtpdAMlTCxLtsTWA7LH1Oh/bFCHsBn0TPS5m30EQ==}

  '@types/js-yaml@4.0.9':
    resolution: {integrity: sha512-k4MGaQl5TGo/iipqb2UDG2UwjXziSWkh0uysQelTlJpX1qGlpUZYm8PnO4DxG1qBomtJUdYJ6qR6xdIah10JLg==}

  '@types/json-schema@7.0.15':
    resolution: {integrity: sha512-5+fP8P8MFNC+AyZCDxrB2pkZFPGzqQWUzpSeuuVLvm8VMcorNYavBqoFcxK8bQz4Qsbn4oUEEem4wDLfcysGHA==}

  '@types/json5@0.0.29':
    resolution: {integrity: sha512-dRLjCWHYg4oaA77cxO64oO+7JwCwnIzkZPdrrC71jQmQtlhM556pwKo5bUzqvZndkVbeFLIIi+9TC40JNF5hNQ==}

  '@types/katex@0.16.7':
    resolution: {integrity: sha512-HMwFiRujE5PjrgwHQ25+bsLJgowjGjm5Z8FVSf0N6PwgJrwxH0QxzHYDcKsTfV3wva0vzrpqMTJS2jXPr5BMEQ==}

  '@types/lodash@4.17.16':
    resolution: {integrity: sha512-HX7Em5NYQAXKW+1T+FiuG27NGwzJfCX3s1GjOa7ujxZa52kjJLOr4FUxT+giF6Tgxv1e+/czV/iTtBw27WTU9g==}

  '@types/mdast@4.0.4':
    resolution: {integrity: sha512-kGaNbPh1k7AFzgpud/gMdvIm5xuECykRR+JnWKQno9TAXVa6WIVCGTPvYGekIDL4uwCZQSYbUxNBSb1aUo79oA==}

  '@types/ms@2.1.0':
    resolution: {integrity: sha512-GsCCIZDE/p3i96vtEqx+7dBUGXrc7zeSK3wwPHIaRThS+9OhWIXRqzs4d6k1SVU8g91DrNRWxWUGhp5KXQb2VA==}

  '@types/node-fetch@2.6.12':
    resolution: {integrity: sha512-8nneRWKCg3rMtF69nLQJnOYUcbafYeFSjqkw3jCRLsqkWFlHaoQrr5mXmofFGOx3DKn7UfmBMyov8ySvLRVldA==}

  '@types/node@20.17.28':
    resolution: {integrity: sha512-DHlH/fNL6Mho38jTy7/JT7sn2wnXI+wULR6PV4gy4VHLVvnrV/d3pHAMQHhc4gjdLmK2ZiPoMxzp6B3yRajLSQ==}

  '@types/node@22.7.5':
    resolution: {integrity: sha512-jML7s2NAzMWc//QSJ1a3prpk78cOPchGvXJsC3C6R6PSMoooztvRVQEz89gmBTBY1SPMaqo5teB4uNHPdetShQ==}

  '@types/react-dom@19.0.4':
    resolution: {integrity: sha512-4fSQ8vWFkg+TGhePfUzVmat3eC14TXYSsiiDSLI0dVLsrm9gZFABjPy/Qu6TKgl1tq1Bu1yDsuQgY3A3DOjCcg==}
    peerDependencies:
      '@types/react': ^19.0.0

  '@types/react@19.0.12':
    resolution: {integrity: sha512-V6Ar115dBDrjbtXSrS+/Oruobc+qVbbUxDFC1RSbRqLt5SYvxxyIDrSC85RWml54g+jfNeEMZhEj7wW07ONQhA==}

  '@types/trusted-types@2.0.7':
    resolution: {integrity: sha512-ScaPdn1dQczgbl0QFTeTOmVHFULt394XJgOQNoyVhZ6r2vLnMLJfBPd53SB52T/3G36VI1/g2MZaX0cwDuXsfw==}

  '@types/unist@2.0.11':
    resolution: {integrity: sha512-CmBKiL6NNo/OqgmMn95Fk9Whlp2mtvIv+KNpQKN2F4SjvrEesubTRWGYSg+BnWZOnlCaSTU1sMpsBOzgbYhnsA==}

  '@types/unist@3.0.3':
    resolution: {integrity: sha512-ko/gIFJRv177XgZsZcBwnqJN5x/Gien8qNOn0D5bQU/zAzVf9Zt3BlcUiLqhV9y4ARk0GbT3tnUiPNgnTXzc/Q==}

  '@typescript-eslint/eslint-plugin@8.28.0':
    resolution: {integrity: sha512-lvFK3TCGAHsItNdWZ/1FkvpzCxTHUVuFrdnOGLMa0GGCFIbCgQWVk3CzCGdA7kM3qGVc+dfW9tr0Z/sHnGDFyg==}
    engines: {node: ^18.18.0 || ^20.9.0 || >=21.1.0}
    peerDependencies:
      '@typescript-eslint/parser': ^8.0.0 || ^8.0.0-alpha.0
      eslint: ^8.57.0 || ^9.0.0
      typescript: '>=4.8.4 <5.9.0'

  '@typescript-eslint/parser@8.28.0':
    resolution: {integrity: sha512-LPcw1yHD3ToaDEoljFEfQ9j2xShY367h7FZ1sq5NJT9I3yj4LHer1Xd1yRSOdYy9BpsrxU7R+eoDokChYM53lQ==}
    engines: {node: ^18.18.0 || ^20.9.0 || >=21.1.0}
    peerDependencies:
      eslint: ^8.57.0 || ^9.0.0
      typescript: '>=4.8.4 <5.9.0'

  '@typescript-eslint/scope-manager@8.28.0':
    resolution: {integrity: sha512-u2oITX3BJwzWCapoZ/pXw6BCOl8rJP4Ij/3wPoGvY8XwvXflOzd1kLrDUUUAIEdJSFh+ASwdTHqtan9xSg8buw==}
    engines: {node: ^18.18.0 || ^20.9.0 || >=21.1.0}

  '@typescript-eslint/type-utils@8.28.0':
    resolution: {integrity: sha512-oRoXu2v0Rsy/VoOGhtWrOKDiIehvI+YNrDk5Oqj40Mwm0Yt01FC/Q7nFqg088d3yAsR1ZcZFVfPCTTFCe/KPwg==}
    engines: {node: ^18.18.0 || ^20.9.0 || >=21.1.0}
    peerDependencies:
      eslint: ^8.57.0 || ^9.0.0
      typescript: '>=4.8.4 <5.9.0'

  '@typescript-eslint/types@8.28.0':
    resolution: {integrity: sha512-bn4WS1bkKEjx7HqiwG2JNB3YJdC1q6Ue7GyGlwPHyt0TnVq6TtD/hiOdTZt71sq0s7UzqBFXD8t8o2e63tXgwA==}
    engines: {node: ^18.18.0 || ^20.9.0 || >=21.1.0}

  '@typescript-eslint/typescript-estree@8.28.0':
    resolution: {integrity: sha512-H74nHEeBGeklctAVUvmDkxB1mk+PAZ9FiOMPFncdqeRBXxk1lWSYraHw8V12b7aa6Sg9HOBNbGdSHobBPuQSuA==}
    engines: {node: ^18.18.0 || ^20.9.0 || >=21.1.0}
    peerDependencies:
      typescript: '>=4.8.4 <5.9.0'

  '@typescript-eslint/utils@8.28.0':
    resolution: {integrity: sha512-OELa9hbTYciYITqgurT1u/SzpQVtDLmQMFzy/N8pQE+tefOyCWT79jHsav294aTqV1q1u+VzqDGbuujvRYaeSQ==}
    engines: {node: ^18.18.0 || ^20.9.0 || >=21.1.0}
    peerDependencies:
      eslint: ^8.57.0 || ^9.0.0
      typescript: '>=4.8.4 <5.9.0'

  '@typescript-eslint/visitor-keys@8.28.0':
    resolution: {integrity: sha512-hbn8SZ8w4u2pRwgQ1GlUrPKE+t2XvcCW5tTRF7j6SMYIuYG37XuzIW44JCZPa36evi0Oy2SnM664BlIaAuQcvg==}
    engines: {node: ^18.18.0 || ^20.9.0 || >=21.1.0}

  '@ungap/structured-clone@1.3.0':
    resolution: {integrity: sha512-WmoN8qaIAo7WTYWbAZuG8PYEhn5fkz7dZrqTBZ7dtt//lL2Gwms1IcnQ5yHqjDfX8Ft5j4YzDM23f87zBfDe9g==}

  '@unrs/resolver-binding-darwin-arm64@1.3.3':
    resolution: {integrity: sha512-EpRILdWr3/xDa/7MoyfO7JuBIJqpBMphtu4+80BK1bRfFcniVT74h3Z7q1+WOc92FuIAYatB1vn9TJR67sORGw==}
    cpu: [arm64]
    os: [darwin]

  '@unrs/resolver-binding-darwin-x64@1.3.3':
    resolution: {integrity: sha512-ntj/g7lPyqwinMJWZ+DKHBse8HhVxswGTmNgFKJtdgGub3M3zp5BSZ3bvMP+kBT6dnYJLSVlDqdwOq1P8i0+/g==}
    cpu: [x64]
    os: [darwin]

  '@unrs/resolver-binding-freebsd-x64@1.3.3':
    resolution: {integrity: sha512-l6BT8f2CU821EW7U8hSUK8XPq4bmyTlt9Mn4ERrfjJNoCw0/JoHAh9amZZtV3cwC3bwwIat+GUnrcHTG9+qixw==}
    cpu: [x64]
    os: [freebsd]

  '@unrs/resolver-binding-linux-arm-gnueabihf@1.3.3':
    resolution: {integrity: sha512-8ScEc5a4y7oE2BonRvzJ+2GSkBaYWyh0/Ko4Q25e/ix6ANpJNhwEPZvCR6GVRmsQAYMIfQvYLdM6YEN+qRjnAQ==}
    cpu: [arm]
    os: [linux]

  '@unrs/resolver-binding-linux-arm-musleabihf@1.3.3':
    resolution: {integrity: sha512-8qQ6l1VTzLNd3xb2IEXISOKwMGXDCzY/UNy/7SovFW2Sp0K3YbL7Ao7R18v6SQkLqQlhhqSBIFRk+u6+qu5R5A==}
    cpu: [arm]
    os: [linux]

  '@unrs/resolver-binding-linux-arm64-gnu@1.3.3':
    resolution: {integrity: sha512-v81R2wjqcWXJlQY23byqYHt9221h4anQ6wwN64oMD/WAE+FmxPHFZee5bhRkNVtzqO/q7wki33VFWlhiADwUeQ==}
    cpu: [arm64]
    os: [linux]

  '@unrs/resolver-binding-linux-arm64-musl@1.3.3':
    resolution: {integrity: sha512-cAOx/j0u5coMg4oct/BwMzvWJdVciVauUvsd+GQB/1FZYKQZmqPy0EjJzJGbVzFc6gbnfEcSqvQE6gvbGf2N8Q==}
    cpu: [arm64]
    os: [linux]

  '@unrs/resolver-binding-linux-ppc64-gnu@1.3.3':
    resolution: {integrity: sha512-mq2blqwErgDJD4gtFDlTX/HZ7lNP8YCHYFij2gkXPtMzrXxPW1hOtxL6xg4NWxvnj4bppppb0W3s/buvM55yfg==}
    cpu: [ppc64]
    os: [linux]

  '@unrs/resolver-binding-linux-s390x-gnu@1.3.3':
    resolution: {integrity: sha512-u0VRzfFYysarYHnztj2k2xr+eu9rmgoTUUgCCIT37Nr+j0A05Xk2c3RY8Mh5+DhCl2aYibihnaAEJHeR0UOFIQ==}
    cpu: [s390x]
    os: [linux]

  '@unrs/resolver-binding-linux-x64-gnu@1.3.3':
    resolution: {integrity: sha512-OrVo5ZsG29kBF0Ug95a2KidS16PqAMmQNozM6InbquOfW/udouk063e25JVLqIBhHLB2WyBnixOQ19tmeC/hIg==}
    cpu: [x64]
    os: [linux]

  '@unrs/resolver-binding-linux-x64-musl@1.3.3':
    resolution: {integrity: sha512-PYnmrwZ4HMp9SkrOhqPghY/aoL+Rtd4CQbr93GlrRTjK6kDzfMfgz3UH3jt6elrQAfupa1qyr1uXzeVmoEAxUA==}
    cpu: [x64]
    os: [linux]

  '@unrs/resolver-binding-wasm32-wasi@1.3.3':
    resolution: {integrity: sha512-81AnQY6fShmktQw4hWDUIilsKSdvr/acdJ5azAreu2IWNlaJOKphJSsUVWE+yCk6kBMoQyG9ZHCb/krb5K0PEA==}
    engines: {node: '>=14.0.0'}
    cpu: [wasm32]

  '@unrs/resolver-binding-win32-arm64-msvc@1.3.3':
    resolution: {integrity: sha512-X/42BMNw7cW6xrB9syuP5RusRnWGoq+IqvJO8IDpp/BZg64J1uuIW6qA/1Cl13Y4LyLXbJVYbYNSKwR/FiHEng==}
    cpu: [arm64]
    os: [win32]

  '@unrs/resolver-binding-win32-ia32-msvc@1.3.3':
    resolution: {integrity: sha512-EGNnNGQxMU5aTN7js3ETYvuw882zcO+dsVjs+DwO2j/fRVKth87C8e2GzxW1L3+iWAXMyJhvFBKRavk9Og1Z6A==}
    cpu: [ia32]
    os: [win32]

  '@unrs/resolver-binding-win32-x64-msvc@1.3.3':
    resolution: {integrity: sha512-GraLbYqOJcmW1qY3osB+2YIiD62nVf2/bVLHZmrb4t/YSUwE03l7TwcDJl08T/Tm3SVhepX8RQkpzWbag/Sb4w==}
    cpu: [x64]
    os: [win32]

  '@vanilla-extract/css@1.15.5':
    resolution: {integrity: sha512-N1nQebRWnXvlcmu9fXKVUs145EVwmWtMD95bpiEKtvehHDpUhmO1l2bauS7FGYKbi3dU1IurJbGpQhBclTr1ng==}

  '@vanilla-extract/dynamic@2.1.2':
    resolution: {integrity: sha512-9BGMciD8rO1hdSPIAh1ntsG4LPD3IYKhywR7VOmmz9OO4Lx1hlwkSg3E6X07ujFx7YuBfx0GDQnApG9ESHvB2A==}

  '@vanilla-extract/private@1.0.6':
    resolution: {integrity: sha512-ytsG/JLweEjw7DBuZ/0JCN4WAQgM9erfSTdS1NQY778hFQSZ6cfCDEZZ0sgVm4k54uNz6ImKB33AYvSR//fjxw==}

  '@vanilla-extract/sprinkles@1.6.3':
    resolution: {integrity: sha512-oCHlQeYOBIJIA2yWy2GnY5wE2A7hGHDyJplJo4lb+KEIBcJWRnDJDg8ywDwQS5VfWJrBBO3drzYZPFpWQjAMiQ==}
    peerDependencies:
      '@vanilla-extract/css': ^1.0.0

  '@wagmi/connectors@5.7.12':
    resolution: {integrity: sha512-pLFuZ1PsLkNyY11mx0+IOrMM7xACWCBRxaulfX17osqixkDFeOAyqFGBjh/XxkvRyrDJUdO4F+QHEeSoOiPpgg==}
    peerDependencies:
      '@wagmi/core': 2.16.7
      typescript: '>=5.0.4'
      viem: 2.x
    peerDependenciesMeta:
      typescript:
        optional: true

  '@wagmi/core@2.16.7':
    resolution: {integrity: sha512-Kpgrw6OXV0VBhDs4toQVKQ0NK5yUO6uxEqnvRGjNjbO85d93Gbfsp5BlxSLeWq6iVMSBFSitdl5i9W7b1miq1g==}
    peerDependencies:
      '@tanstack/query-core': '>=5.0.0'
      typescript: '>=5.0.4'
      viem: 2.x
    peerDependenciesMeta:
      '@tanstack/query-core':
        optional: true
      typescript:
        optional: true

  '@walletconnect/core@2.19.2':
    resolution: {integrity: sha512-iu0mgLj51AXcKpdNj8+4EdNNBd/mkNjLEhZn6UMc/r7BM9WbmpPMEydA39WeRLbdLO4kbpmq4wTbiskI1rg+HA==}
    engines: {node: '>=18'}

  '@walletconnect/environment@1.0.1':
    resolution: {integrity: sha512-T426LLZtHj8e8rYnKfzsw1aG6+M0BT1ZxayMdv/p8yM0MU+eJDISqNY3/bccxRr4LrF9csq02Rhqt08Ibl0VRg==}

  '@walletconnect/ethereum-provider@2.19.2':
    resolution: {integrity: sha512-NzPzNcjMLqow6ha2nssB1ciMD0cdHZesYcHSQKjCi9waIDMov9Fr2yEJccbiVFE3cxek7f9dCPsoZez2q8ihvg==}

  '@walletconnect/events@1.0.1':
    resolution: {integrity: sha512-NPTqaoi0oPBVNuLv7qPaJazmGHs5JGyO8eEAk5VGKmJzDR7AHzD4k6ilox5kxk1iwiOnFopBOOMLs86Oa76HpQ==}

  '@walletconnect/heartbeat@1.2.2':
    resolution: {integrity: sha512-uASiRmC5MwhuRuf05vq4AT48Pq8RMi876zV8rr8cV969uTOzWdB/k+Lj5yI2PBtB1bGQisGen7MM1GcZlQTBXw==}

  '@walletconnect/jsonrpc-http-connection@1.0.8':
    resolution: {integrity: sha512-+B7cRuaxijLeFDJUq5hAzNyef3e3tBDIxyaCNmFtjwnod5AGis3RToNqzFU33vpVcxFhofkpE7Cx+5MYejbMGw==}

  '@walletconnect/jsonrpc-provider@1.0.14':
    resolution: {integrity: sha512-rtsNY1XqHvWj0EtITNeuf8PHMvlCLiS3EjQL+WOkxEOA4KPxsohFnBDeyPYiNm4ZvkQdLnece36opYidmtbmow==}

  '@walletconnect/jsonrpc-types@1.0.4':
    resolution: {integrity: sha512-P6679fG/M+wuWg9TY8mh6xFSdYnFyFjwFelxyISxMDrlbXokorEVXYOxiqEbrU3x1BmBoCAJJ+vtEaEoMlpCBQ==}

  '@walletconnect/jsonrpc-utils@1.0.8':
    resolution: {integrity: sha512-vdeb03bD8VzJUL6ZtzRYsFMq1eZQcM3EAzT0a3st59dyLfJ0wq+tKMpmGH7HlB7waD858UWgfIcudbPFsbzVdw==}

  '@walletconnect/jsonrpc-ws-connection@1.0.16':
    resolution: {integrity: sha512-G81JmsMqh5nJheE1mPst1W0WfVv0SG3N7JggwLLGnI7iuDZJq8cRJvQwLGKHn5H1WTW7DEPCo00zz5w62AbL3Q==}

  '@walletconnect/keyvaluestorage@1.1.1':
    resolution: {integrity: sha512-V7ZQq2+mSxAq7MrRqDxanTzu2RcElfK1PfNYiaVnJgJ7Q7G7hTVwF8voIBx92qsRyGHZihrwNPHuZd1aKkd0rA==}
    peerDependencies:
      '@react-native-async-storage/async-storage': 1.x
    peerDependenciesMeta:
      '@react-native-async-storage/async-storage':
        optional: true

  '@walletconnect/logger@2.1.2':
    resolution: {integrity: sha512-aAb28I3S6pYXZHQm5ESB+V6rDqIYfsnHaQyzFbwUUBFY4H0OXx/YtTl8lvhUNhMMfb9UxbwEBS253TlXUYJWSw==}

  '@walletconnect/modal-core@2.7.0':
    resolution: {integrity: sha512-oyMIfdlNdpyKF2kTJowTixZSo0PGlCJRdssUN/EZdA6H6v03hZnf09JnwpljZNfir2M65Dvjm/15nGrDQnlxSA==}

  '@walletconnect/modal-ui@2.7.0':
    resolution: {integrity: sha512-gERYvU7D7K1ANCN/8vUgsE0d2hnRemfAFZ2novm9aZBg7TEd/4EgB+AqbJ+1dc7GhOL6dazckVq78TgccHb7mQ==}

  '@walletconnect/modal@2.7.0':
    resolution: {integrity: sha512-RQVt58oJ+rwqnPcIvRFeMGKuXb9qkgSmwz4noF8JZGUym3gUAzVs+uW2NQ1Owm9XOJAV+sANrtJ+VoVq1ftElw==}

  '@walletconnect/relay-api@1.0.11':
    resolution: {integrity: sha512-tLPErkze/HmC9aCmdZOhtVmYZq1wKfWTJtygQHoWtgg722Jd4homo54Cs4ak2RUFUZIGO2RsOpIcWipaua5D5Q==}

  '@walletconnect/relay-auth@1.1.0':
    resolution: {integrity: sha512-qFw+a9uRz26jRCDgL7Q5TA9qYIgcNY8jpJzI1zAWNZ8i7mQjaijRnWFKsCHAU9CyGjvt6RKrRXyFtFOpWTVmCQ==}

  '@walletconnect/safe-json@1.0.2':
    resolution: {integrity: sha512-Ogb7I27kZ3LPC3ibn8ldyUr5544t3/STow9+lzz7Sfo808YD7SBWk7SAsdBFlYgP2zDRy2hS3sKRcuSRM0OTmA==}

  '@walletconnect/sign-client@2.19.2':
    resolution: {integrity: sha512-a/K5PRIFPCjfHq5xx3WYKHAAF8Ft2I1LtxloyibqiQOoUtNLfKgFB1r8sdMvXM7/PADNPe4iAw4uSE6PrARrfg==}

  '@walletconnect/time@1.0.2':
    resolution: {integrity: sha512-uzdd9woDcJ1AaBZRhqy5rNC9laqWGErfc4dxA9a87mPdKOgWMD85mcFo9dIYIts/Jwocfwn07EC6EzclKubk/g==}

  '@walletconnect/types@2.19.2':
    resolution: {integrity: sha512-/LZWhkVCUN+fcTgQUxArxhn2R8DF+LSd/6Wh9FnpjeK/Sdupx1EPS8okWG6WPAqq2f404PRoNAfQytQ82Xdl3g==}

  '@walletconnect/universal-provider@2.19.2':
    resolution: {integrity: sha512-LkKg+EjcSUpPUhhvRANgkjPL38wJPIWumAYD8OK/g4OFuJ4W3lS/XTCKthABQfFqmiNbNbVllmywiyE44KdpQg==}

  '@walletconnect/utils@2.19.2':
    resolution: {integrity: sha512-VU5CcUF4sZDg8a2/ov29OJzT3KfLuZqJUM0GemW30dlipI5fkpb0VPenZK7TcdLPXc1LN+Q+7eyTqHRoAu/BIA==}

  '@walletconnect/window-getters@1.0.1':
    resolution: {integrity: sha512-vHp+HqzGxORPAN8gY03qnbTMnhqIwjeRJNOMOAzePRg4xVEEE2WvYsI9G2NMjOknA8hnuYbU3/hwLcKbjhc8+Q==}

  '@walletconnect/window-metadata@1.0.1':
    resolution: {integrity: sha512-9koTqyGrM2cqFRW517BPY/iEtUDx2r1+Pwwu5m7sJ7ka79wi3EyqhqcICk/yDmv6jAS1rjKgTKXlEhanYjijcA==}

  abitype@1.0.8:
    resolution: {integrity: sha512-ZeiI6h3GnW06uYDLx0etQtX/p8E24UaHHBj57RSjK7YBFe7iuVn07EDpOeP451D06sF27VOz9JJPlIKJmXgkEg==}
    peerDependencies:
      typescript: '>=5.0.4'
      zod: ^3 >=3.22.0
    peerDependenciesMeta:
      typescript:
        optional: true
      zod:
        optional: true

  acorn-jsx@5.3.2:
    resolution: {integrity: sha512-rq9s+JNhf0IChjtDXxllJ7g41oZk5SlXtp0LHwyA5cejwn7vKmKp4pPri6YEePv2PU65sAsegbXtIinmDFDXgQ==}
    peerDependencies:
      acorn: ^6.0.0 || ^7.0.0 || ^8.0.0

  acorn-walk@8.3.4:
    resolution: {integrity: sha512-ueEepnujpqee2o5aIYnvHU6C0A42MNdsIDeqy5BydrkuC5R1ZuUFnm27EeFJGoEHJQgn3uleRvmTXaJgfXbt4g==}
    engines: {node: '>=0.4.0'}

  acorn@8.14.1:
    resolution: {integrity: sha512-OvQ/2pUDKmgfCg++xsTX1wGxfTaszcHVcTctW4UJB4hibJx2HXxxO5UmVgyjMa+ZDsiaf5wWLXYpRWMmBI0QHg==}
    engines: {node: '>=0.4.0'}
    hasBin: true

  aes-js@4.0.0-beta.5:
    resolution: {integrity: sha512-G965FqalsNyrPqgEGON7nIx1e/OVENSgiEIzyC63haUMuvNnwIgIjMs52hlTCKhkBny7A2ORNlfY9Zu+jmGk1Q==}

  ajv@6.12.6:
    resolution: {integrity: sha512-j3fVLgvTo527anyYyJOGTYJbG+vnnQYvE0m5mmkc1TK+nxAppkCLMIL0aZ4dblVCNoGShhm+kzE4ZUykBoMg4g==}

  ansi-escapes@7.0.0:
    resolution: {integrity: sha512-GdYO7a61mR0fOlAsvC9/rIHf7L96sBc6dEWzeOu+KAea5bZyQRPIpojrVoI4AXGJS/ycu/fBTdLrUkA4ODrvjw==}
    engines: {node: '>=18'}

  ansi-regex@5.0.1:
    resolution: {integrity: sha512-quJQXlTSUGL2LH9SUXo8VwsY4soanhgo6LNSm84E1LBcE8s3O0wpdiRzyR9z/ZZJMlMWv37qOOb9pdJlMUEKFQ==}
    engines: {node: '>=8'}

  ansi-regex@6.1.0:
    resolution: {integrity: sha512-7HSX4QQb4CspciLpVFwyRe79O3xsIZDDLER21kERQ71oaPodF8jL725AgJMFAYbooIqolJoRLuM81SpeUkpkvA==}
    engines: {node: '>=12'}

  ansi-styles@4.3.0:
    resolution: {integrity: sha512-zbB9rCJAT1rbjiVDb2hqKFHNYLxgtk8NURxZ3IZwD3F6NtxbXZQCnnSi1Lkx+IDohdPlFp222wVALIheZJQSEg==}
    engines: {node: '>=8'}

  ansi-styles@6.2.1:
    resolution: {integrity: sha512-bN798gFfQX+viw3R7yrGWRqnrN2oRkEkUjjl4JNn4E8GxxbjtG3FbrEIIY3l8/hrwUwIeCZvi4QuOTP4MErVug==}
    engines: {node: '>=12'}

  anymatch@3.1.3:
    resolution: {integrity: sha512-KMReFUr0B4t+D+OBkjR3KYqvocp2XaSzO55UcB6mgQMd3KbcE+mWTyvVV7D/zsdEbNnV6acZUutkiHQXvTr1Rw==}
    engines: {node: '>= 8'}

  apache-arrow@17.0.0:
    resolution: {integrity: sha512-X0p7auzdnGuhYMVKYINdQssS4EcKec9TCXyez/qtJt32DrIMGbzqiaMiQ0X6fQlQpw8Fl0Qygcv4dfRAr5Gu9Q==}
    hasBin: true

  arconnect@0.4.2:
    resolution: {integrity: sha512-Jkpd4QL3TVqnd3U683gzXmZUVqBUy17DdJDuL/3D9rkysLgX6ymJ2e+sR+xyZF5Rh42CBqDXWNMmCjBXeP7Gbw==}

  arg@4.1.3:
    resolution: {integrity: sha512-58S9QDqG0Xx27YwPSt9fJxivjYl432YCwfDMfZ+71RAqUrZef7LrKQZ3LHLOwCS4FLNBplP533Zx895SeOCHvA==}

  argparse@1.0.10:
    resolution: {integrity: sha512-o5Roy6tNG4SL/FOkCAN6RzjiakZS25RLYFrcMttJqbdd8BWrnA+fGz57iN5Pb06pvBGvl5gQ0B48dJlslXvoTg==}

  argparse@2.0.1:
    resolution: {integrity: sha512-8+9WqebbFzpX9OR+Wa6O29asIogeRMzcGtAINdpMHHyAg10f05aSFVBbcEqGf/PXw1EjAZ+q2/bEBg3DvurK3Q==}

  aria-hidden@1.2.4:
    resolution: {integrity: sha512-y+CcFFwelSXpLZk/7fMB2mUbGtX9lKycf1MWJ7CaTIERyitVlyQx6C+sxcROU2BAJ24OiZyK+8wj2i8AlBoS3A==}
    engines: {node: '>=10'}

  aria-query@5.3.2:
    resolution: {integrity: sha512-COROpnaoap1E2F000S62r6A60uHZnmlvomhfyT2DlTcrY1OrBKn2UhH7qn5wTC9zMvD0AY7csdPSNwKP+7WiQw==}
    engines: {node: '>= 0.4'}

  array-back@3.1.0:
    resolution: {integrity: sha512-TkuxA4UCOvxuDK6NZYXCalszEzj+TLszyASooky+i742l9TqsOdYCMJJupxRic61hwquNtppB3hgcuq9SVSH1Q==}
    engines: {node: '>=6'}

  array-back@6.2.2:
    resolution: {integrity: sha512-gUAZ7HPyb4SJczXAMUXMGAvI976JoK3qEx9v1FTmeYuJj0IBiaKttG1ydtGKdkfqWkIkouke7nG8ufGy77+Cvw==}
    engines: {node: '>=12.17'}

  array-buffer-byte-length@1.0.2:
    resolution: {integrity: sha512-LHE+8BuR7RYGDKvnrmcuSq3tDcKv9OFEXQt/HpbZhY7V6h0zlUXutnAD82GiFx9rdieCMjkvtcsPqBwgUl1Iiw==}
    engines: {node: '>= 0.4'}

  array-includes@3.1.8:
    resolution: {integrity: sha512-itaWrbYbqpGXkGhZPGUulwnhVf5Hpy1xiCFsGqyIGglbBxmG5vSjxQen3/WGOjPpNEv1RtBLKxbmVXm8HpJStQ==}
    engines: {node: '>= 0.4'}

  array-union@2.1.0:
    resolution: {integrity: sha512-HGyxoOTYUyCM6stUe6EJgnd4EoewAI7zMdfqO+kGjnlZmBDz/cR5pf8r/cR4Wq60sL/p0IkcjUEEPwS3GFrIyw==}
    engines: {node: '>=8'}

  array.prototype.findlast@1.2.5:
    resolution: {integrity: sha512-CVvd6FHg1Z3POpBLxO6E6zr+rSKEQ9L6rZHAaY7lLfhKsWYUBBOuMs0e9o24oopj6H+geRCX0YJ+TJLBK2eHyQ==}
    engines: {node: '>= 0.4'}

  array.prototype.findlastindex@1.2.6:
    resolution: {integrity: sha512-F/TKATkzseUExPlfvmwQKGITM3DGTK+vkAsCZoDc5daVygbJBnjEUCbgkAvVFsgfXfX4YIqZ/27G3k3tdXrTxQ==}
    engines: {node: '>= 0.4'}

  array.prototype.flat@1.3.3:
    resolution: {integrity: sha512-rwG/ja1neyLqCuGZ5YYrznA62D4mZXg0i1cIskIUKSiqF3Cje9/wXAls9B9s1Wa2fomMsIv8czB8jZcPmxCXFg==}
    engines: {node: '>= 0.4'}

  array.prototype.flatmap@1.3.3:
    resolution: {integrity: sha512-Y7Wt51eKJSyi80hFrJCePGGNo5ktJCslFuboqJsbf57CCPcm5zztluPlc4/aD8sWsKvlwatezpV4U1efk8kpjg==}
    engines: {node: '>= 0.4'}

  array.prototype.tosorted@1.1.4:
    resolution: {integrity: sha512-p6Fx8B7b7ZhL/gmUsAy0D15WhvDccw3mnGNbZpi3pmeJdxtWsj2jEaI4Y6oo3XiHfzuSgPwKc04MYt6KgvC/wA==}
    engines: {node: '>= 0.4'}

  arraybuffer.prototype.slice@1.0.4:
    resolution: {integrity: sha512-BNoCY6SXXPQ7gF2opIP4GBE+Xw7U+pHMYKuzjgCN3GwiaIR09UUeKfheyIry77QtrCBlC0KK0q5/TER/tYh3PQ==}
    engines: {node: '>= 0.4'}

  arweave@1.15.7:
    resolution: {integrity: sha512-F+Y4iWU1qea9IsKQ/YNmLsY4DHQVsaJBuhEbFxQn9cfGHOmtXE+bwo14oY8xqymsqSNf/e1PeIfLk7G7qN/hVA==}
    engines: {node: '>=18'}

  asn1.js@5.4.1:
    resolution: {integrity: sha512-+I//4cYPccV8LdmBLiX8CYvf9Sp3vQsrqu2QNXRcrbiWvcx/UdlFiqUJJzxRQxgsZmvhXhn4cSKeSmoFjVdupA==}

  ast-types-flow@0.0.8:
    resolution: {integrity: sha512-OH/2E5Fg20h2aPrbe+QL8JZQFko0YZaF+j4mnQ7BGhfavO7OpSLa8a0y9sBwomHdSbkhTS8TQNayBfnW5DwbvQ==}

  async-function@1.0.0:
    resolution: {integrity: sha512-hsU18Ae8CDTR6Kgu9DYf0EbCr/a5iGL0rytQDobUcdpYOKokk8LEjVphnXkDkgpi0wYVsqrXuP0bZxJaTqdgoA==}
    engines: {node: '>= 0.4'}

  async-mutex@0.2.6:
    resolution: {integrity: sha512-Hs4R+4SPgamu6rSGW8C7cV9gaWUKEHykfzCCvIRuaVv636Ju10ZdeUbvb4TBEW0INuq2DHZqXbK4Nd3yG4RaRw==}

  async@3.2.6:
    resolution: {integrity: sha512-htCUDlxyyCLMgaM3xXg0C0LW2xqfuQ6p05pCEIsXuyQ+a1koYKTuBMzRNwmybfLgvJDMd0r1LTn4+E0Ti6C2AA==}

  asynckit@0.4.0:
    resolution: {integrity: sha512-Oei9OH4tRh0YqU3GxhX79dM/mwVgvbZJaSNaRk+bshkj0S5cfHcgYakreBjrHwatXKbz+IoIdYLxrKim2MjW0Q==}

  atomic-sleep@1.0.0:
    resolution: {integrity: sha512-kNOjDqAh7px0XWNI+4QbzoiR/nTkHAWNud2uvnJquD1/x5a7EQZMJT0AczqK0Qn67oY/TTQ1LbUKajZpp3I9tQ==}
    engines: {node: '>=8.0.0'}

  available-typed-arrays@1.0.7:
    resolution: {integrity: sha512-wvUjBtSGN7+7SjNpq/9M2Tg350UZD3q62IFZLbRAR1bSMlCo1ZaeW+BJ+D090e4hIIZLBcTDWe4Mh4jvUDajzQ==}
    engines: {node: '>= 0.4'}

  axe-core@4.10.3:
    resolution: {integrity: sha512-Xm7bpRXnDSX2YE2YFfBk2FnF0ep6tmG7xPh8iHee8MIcrgq762Nkce856dYtJYLkuIoYZvGfTs/PbZhideTcEg==}
    engines: {node: '>=4'}

  axios@1.8.4:
    resolution: {integrity: sha512-eBSYY4Y68NNlHbHBMdeDmKNtDgXWhQsJcGqzO3iLUM0GraQFSS9cVgPX5I9b3lbdFKyYoAEGAZF1DwhTaljNAw==}

  axobject-query@4.1.0:
    resolution: {integrity: sha512-qIj0G9wZbMGNLjLmg1PT6v2mE9AH2zlnADJD/2tC6E00hgmhUOfEB6greHPAfLRSufHqROIUTkw6E+M3lH0PTQ==}
    engines: {node: '>= 0.4'}

  bail@2.0.2:
    resolution: {integrity: sha512-0xO6mYd7JB2YesxDKplafRpsiOzPt9V02ddPCLbY1xYGPOX24NTyN50qnUxgCPcSoYMhKpAuBTjQoRZCAkUDRw==}

  balanced-match@1.0.2:
    resolution: {integrity: sha512-3oSeUO0TMV67hN1AmbXsK4yaqU7tjiHlbxRDZOpH0KW9+CeX4bRAaX0Anxt0tx2MrpRpWwQaPwIlISEJhYU5Pw==}

  base-x@5.0.1:
    resolution: {integrity: sha512-M7uio8Zt++eg3jPj+rHMfCC+IuygQHHCOU+IYsVtik6FWjuYpVt/+MRKcgsAMHh8mMFAwnB+Bs+mTrFiXjMzKg==}

  base64-js@1.5.1:
    resolution: {integrity: sha512-AKpaYlHn8t4SVbOHCy+b5+KKgvR4vrsD8vbvrbiQJps7fKDTkjkDry6ji0rUJjC0kzbNePLwzxq8iypo41qeWA==}

  bignumber.js@9.1.2:
    resolution: {integrity: sha512-2/mKyZH9K85bzOEfhXDBFZTGd1CTs+5IHpeFQo9luiBG7hghdC851Pj2WAhb6E3R6b9tZj/XKhbg4fum+Kepug==}

  bn.js@4.12.1:
    resolution: {integrity: sha512-k8TVBiPkPJT9uHLdOKfFpqcfprwBFOAAXXozRubr7R7PfIuKvQlzcI4M0pALeqXN09vdaMbUdUj+pass+uULAg==}

  bn.js@5.2.1:
    resolution: {integrity: sha512-eXRvHzWyYPBuB4NBy0cmYQjGitUrtqwbvlzP3G6VFnNRbsZQIxQ10PbKKHt8gZ/HW/D/747aDl+QkDqg3KQLMQ==}

  bowser@2.11.0:
    resolution: {integrity: sha512-AlcaJBi/pqqJBIQ8U9Mcpc9i8Aqxn88Skv5d+xBX006BY5u8N3mGLHa5Lgppa7L/HfwgwLgZ6NYs+Ag6uUmJRA==}

  brace-expansion@1.1.11:
    resolution: {integrity: sha512-iCuPHDFgrHX7H2vEI/5xpz07zSHB00TpugqhmYtVmMO6518mCuRMoOYFldEBl0g187ufozdaHgWKcYFb61qGiA==}

  brace-expansion@2.0.1:
    resolution: {integrity: sha512-XnAIvQ8eM+kC6aULx6wuQiwVsnzsi9d3WxzV3FpWTGA19F621kwdbsAcFKXgKUHZWsy+mY6iL1sHTxWEFCytDA==}

  braces@3.0.3:
    resolution: {integrity: sha512-yQbXgO/OSZVD2IsiLlro+7Hf6Q18EJrKSEsdoMzKePKXct3gvD8oLcOQdIzGupr5Fj+EDe8gO/lxc1BzfMpxvA==}
    engines: {node: '>=8'}

  bs58@6.0.0:
    resolution: {integrity: sha512-PD0wEnEYg6ijszw/u8s+iI3H17cTymlrwkKhDhPZq+Sokl3AU4htyBFTjAeNAlCCmg0f53g6ih3jATyCKftTfw==}

  buffer@6.0.3:
    resolution: {integrity: sha512-FTiCpNxtwiZZHEZbcbTIcZjERVICn9yq/pDFkTl95/AxzD1naBctN7YO68riM/gLSDY7sdrMby8hofADYuuqOA==}

  bufferutil@4.0.9:
    resolution: {integrity: sha512-WDtdLmJvAuNNPzByAYpRo2rF1Mmradw6gvWsQKf63476DDXmomT9zUiGypLcG4ibIM67vhAj8jJRdbmEws2Aqw==}
    engines: {node: '>=6.14.2'}

  busboy@1.6.0:
    resolution: {integrity: sha512-8SFQbg/0hQ9xy3UNTB0YEnsNBbWfhf7RtnzpL7TkBiTBRfrQ9Fxcnz7VJsleJpyp6rVLvXiuORqjlHi5q+PYuA==}
    engines: {node: '>=10.16.0'}

  call-bind-apply-helpers@1.0.2:
    resolution: {integrity: sha512-Sp1ablJ0ivDkSzjcaJdxEunN5/XvksFJ2sMBFfq6x0ryhQV/2b/KwFe21cMpmHtPOSij8K99/wSfoEuTObmuMQ==}
    engines: {node: '>= 0.4'}

  call-bind@1.0.8:
    resolution: {integrity: sha512-oKlSFMcMwpUg2ednkhQ454wfWiU/ul3CkJe/PEHcTKuiX6RpbehUiFMXu13HalGZxfUwCQzZG747YXBn1im9ww==}
    engines: {node: '>= 0.4'}

  call-bound@1.0.4:
    resolution: {integrity: sha512-+ys997U96po4Kx/ABpBCqhA9EuxJaQWDQg7295H4hBphv3IZg0boBKuwYpt4YXp6MZ5AmZQnU/tyMTlRpaSejg==}
    engines: {node: '>= 0.4'}

  callsites@3.1.0:
    resolution: {integrity: sha512-P8BjAsXvZS+VIDUI11hHCQEv74YT67YUi5JJFNWIqL235sBmjX4+qx9Muvls5ivyNENctx46xQLQ3aTuE7ssaQ==}
    engines: {node: '>=6'}

  camelcase@5.3.1:
    resolution: {integrity: sha512-L28STB170nwWS63UjtlEOE3dldQApaJXZkOI1uMFfzf3rRuPegHaHesyee+YxQ+W6SvRDQV6UrdOdRiR153wJg==}
    engines: {node: '>=6'}

  caniuse-lite@1.0.30001707:
    resolution: {integrity: sha512-3qtRjw/HQSMlDWf+X79N206fepf4SOOU6SQLMaq/0KkZLmSjPxAkBOQQ+FxbHKfHmYLZFfdWsO3KA90ceHPSnw==}

  canvas-renderer@2.2.1:
    resolution: {integrity: sha512-RrBgVL5qCEDIXpJ6NrzyRNoTnXxYarqm/cS/W6ERhUJts5UQtt/XPEosGN3rqUkZ4fjBArlnCbsISJ+KCFnIAg==}

  ccount@2.0.1:
    resolution: {integrity: sha512-eyrF0jiFpY+3drT6383f1qhkbGsLSifNAjA61IUjZjmLCWjItY6LB9ft9YhoDgwfmclB2zhu51Lc7+95b8NRAg==}

  chalk-template@0.4.0:
    resolution: {integrity: sha512-/ghrgmhfY8RaSdeo43hNXxpoHAtxdbskUHjPpfqUWGttFgycUhYPGx3YZBCnUCvOa7Doivn1IZec3DEGFoMgLg==}
    engines: {node: '>=12'}

  chalk@4.1.2:
    resolution: {integrity: sha512-oKnbhFyRIXpUuez8iBMmyEa4nbj4IOQyuhc/wy9kY7/WVPcwIO9VA668Pu8RkO7+0G76SLROeyw9CpQ061i4mA==}
    engines: {node: '>=10'}

  chalk@5.4.1:
    resolution: {integrity: sha512-zgVZuo2WcZgfUEmsn6eO3kINexW8RAE4maiQ8QNs8CtpPCSyMiYsULR3HQYkm3w8FIA3SberyMJMSldGsW+U3w==}
    engines: {node: ^12.17.0 || ^14.13 || >=16.0.0}

  character-entities-html4@2.1.0:
    resolution: {integrity: sha512-1v7fgQRj6hnSwFpq1Eu0ynr/CDEw0rXo2B61qXrLNdHZmPKgb7fqS1a2JwF0rISo9q77jDI8VMEHoApn8qDoZA==}

  character-entities-legacy@3.0.0:
    resolution: {integrity: sha512-RpPp0asT/6ufRm//AJVwpViZbGM/MkjQFxJccQRHmISF/22NBtsHqAWmL+/pmkPWoIUJdWyeVleTl1wydHATVQ==}

  character-entities@2.0.2:
    resolution: {integrity: sha512-shx7oQ0Awen/BRIdkjkvz54PnEEI/EjwXDSIZp86/KKdbafHh1Df/RYGBhn4hbe2+uKC9FnT5UCEdyPz3ai9hQ==}

  character-reference-invalid@2.0.1:
    resolution: {integrity: sha512-iBZ4F4wRbyORVsu0jPV7gXkOsGYjGHPmAyv+HiHG8gi5PtC9KI2j1+v8/tlibRvjoWX027ypmG/n0HtO5t7unw==}

  chokidar@4.0.3:
    resolution: {integrity: sha512-Qgzu8kfBvo+cA4962jnP1KkS6Dop5NS6g7R5LFYJr4b8Ub94PPQXUksCw9PvXoeXPRRddRNC5C1JQUR2SMGtnA==}
    engines: {node: '>= 14.16.0'}

  class-variance-authority@0.7.1:
    resolution: {integrity: sha512-Ka+9Trutv7G8M6WT6SeiRWz792K5qEqIGEGzXKhAE6xOWAY6pPH8U+9IY3oCMv6kqTmLsv7Xh/2w2RigkePMsg==}

  cli-cursor@5.0.0:
    resolution: {integrity: sha512-aCj4O5wKyszjMmDT4tZj93kxyydN/K5zPWSCe6/0AV/AA1pqe5ZBIw0a2ZfPQV7lL5/yb5HsUreJ6UFAF1tEQw==}
    engines: {node: '>=18'}

  cli-truncate@4.0.0:
    resolution: {integrity: sha512-nPdaFdQ0h/GEigbPClz11D0v/ZJEwxmeVZGeMo3Z5StPtUTkA9o1lD6QwoirYiSDzbcwn2XcjwmCp68W1IS4TA==}
    engines: {node: '>=18'}

  client-only@0.0.1:
    resolution: {integrity: sha512-IV3Ou0jSMzZrd3pZ48nLkT9DA7Ag1pnPzaiQhpW7c3RbcqqzvzzVu+L8gfqMp/8IM2MQtSiqaCxrrcfu8I8rMA==}

  cliui@6.0.0:
    resolution: {integrity: sha512-t6wbgtoCXvAzst7QgXxJYqPt0usEfbgQdftEPbLL/cvv6HPE5VgvqCuAIDR0NgU52ds6rFwqrgakNLrHEjCbrQ==}

  clsx@1.2.1:
    resolution: {integrity: sha512-EcR6r5a8bj6pu3ycsa/E/cKVGuTgZJZdsyUYHOksG/UHIiKfjxzRxYJpyVBwYaQeOvghal9fcc4PidlgzugAQg==}
    engines: {node: '>=6'}

  clsx@2.1.1:
    resolution: {integrity: sha512-eYm0QWBtUrBWZWG0d386OGAw16Z995PiOVo2B7bjWSbHedGl5e0ZWaq65kOGgUSNesEIDkB9ISbTg/JK9dhCZA==}
    engines: {node: '>=6'}

  color-convert@2.0.1:
    resolution: {integrity: sha512-RRECPsj7iu/xb5oKYcsFHSppFNnsj/52OVTRKb4zP5onXwVF3zVmmToNcOfGC+CRDpfK/U584fMg38ZHCaElKQ==}
    engines: {node: '>=7.0.0'}

  color-name@1.1.4:
    resolution: {integrity: sha512-dOy+3AuW3a2wNbZHIuMZpTcgjGuLU/uBL/ubcZF9OXbDo8ff4O8yVp5Bf0efS8uEoYo5q4Fx7dY9OgQGXgAsQA==}

  color-string@1.9.1:
    resolution: {integrity: sha512-shrVawQFojnZv6xM40anx4CkoDP+fZsw/ZerEMsW/pyzsRbElpsL/DBVW7q3ExxwusdNXI3lXpuhEZkzs8p5Eg==}

  color@4.2.3:
    resolution: {integrity: sha512-1rXeuUUiGGrykh+CeBdu5Ie7OJwinCgQY0bc7GCRxy5xVHy+moaqkpL/jqQq0MtQOeYcrqEz4abc5f0KtU7W4A==}
    engines: {node: '>=12.5.0'}

  colorette@2.0.20:
    resolution: {integrity: sha512-IfEDxwoWIjkeXL1eXcDiow4UbKjhLdq6/EuSVR9GMN7KVH3r9gQ83e73hsz1Nd1T3ijd5xv1wcWRYO+D6kCI2w==}

  combined-stream@1.0.8:
    resolution: {integrity: sha512-FQN4MRfuJeHf7cBbBMJFXhKSDq+2kAArBlmRBvcvFE5BB1HZKXtSFASDhdlz9zOYwxh8lDdnvmMOe/+5cdoEdg==}
    engines: {node: '>= 0.8'}

  comma-separated-tokens@2.0.3:
    resolution: {integrity: sha512-Fu4hJdvzeylCfQPp9SGWidpzrMs7tTrlu6Vb8XGaRGck8QSNZJJp538Wrb60Lax4fPwR64ViY468OIUTbRlGZg==}

  command-line-args@5.2.1:
    resolution: {integrity: sha512-H4UfQhZyakIjC74I9d34fGYDwk3XpSr17QhEd0Q3I9Xq1CETHo4Hcuo87WyWHpAF1aSLjLRf5lD9ZGX2qStUvg==}
    engines: {node: '>=4.0.0'}

  command-line-usage@7.0.3:
    resolution: {integrity: sha512-PqMLy5+YGwhMh1wS04mVG44oqDsgyLRSKJBdOo1bnYhMKBW65gZF1dRp2OZRhiTjgUHljy99qkO7bsctLaw35Q==}
    engines: {node: '>=12.20.0'}

  commander@13.1.0:
    resolution: {integrity: sha512-/rFeCpNJQbhSZjGVwO9RFV3xPqbnERS8MmIQzCtD/zl6gpJuV/bMLuN92oG3F7d8oDEHHRrujSXNUr8fpjntKw==}
    engines: {node: '>=18'}

  commander@8.3.0:
    resolution: {integrity: sha512-OkTL9umf+He2DZkUq8f8J9of7yL6RJKI24dVITBmNfZBmri9zYZQrKkuXiKhyfPSu8tUhnVBB1iKXevvnlR4Ww==}
    engines: {node: '>= 12'}

  commondir@1.0.1:
    resolution: {integrity: sha512-W9pAhw0ja1Edb5GVdIF1mjZw/ASI0AlShXM83UUGe2DVr5TdAPEA1OA8m/g8zWp9x6On7gqufY+FatDbC3MDQg==}

  concat-map@0.0.1:
    resolution: {integrity: sha512-/Srv4dswyQNBfohGpz9o6Yb3Gz3SrUDqBH5rTuhGR7ahtlbYKnVxw2bCFMRljaA7EXHaXZ8wsHdodFvbkhKmqg==}

<<<<<<< HEAD
  connectkit@1.9.0:
    resolution: {integrity: sha512-bkqg8zK35pWWG2q8xeo41J1mnBP8D2ffOd/ItB12aad9QZZU20SlEeiQM9iYfRyl0JAH1tqIDlZbXajqZBFfDw==}
    engines: {node: '>=12.4'}
    peerDependencies:
      '@tanstack/react-query': '>=5.0.0'
      react: 17.x || 18.x
      react-dom: 17.x || 18.x
      viem: 2.x
      wagmi: 2.x
=======
  consola@3.4.2:
    resolution: {integrity: sha512-5IKcdX0nnYavi6G7TtOhwkYzyjfJlatbjMjuLSfE2kYT5pMDOilZ4OvMhi637CcDICTmz3wARPoyhqyX1Y+XvA==}
    engines: {node: ^14.18.0 || >=16.10.0}

  console-control-strings@1.1.0:
    resolution: {integrity: sha512-ty/fTekppD2fIwRvnZAVdeOiGd1c7YXEixbgJTNzqcxJWKQnjJ/V1bNEEE6hygpM3WjwHFUVK6HTjWSzV4a8sQ==}
>>>>>>> 15e1c300

  cookie-es@1.2.2:
    resolution: {integrity: sha512-+W7VmiVINB+ywl1HGXJXmrqkOhpKrIiVZV6tQuV54ZyQC7MMuBt81Vc336GMLoHBq5hV/F9eXgt5Mnx0Rha5Fg==}

  core-util-is@1.0.3:
    resolution: {integrity: sha512-ZQBvi1DcpJ4GDqanjucZ2Hj3wEO5pZDS89BWbkcrvdxksJorwUDDZamX9ldFkp9aw2lmBDLgkObEA4DWNJ9FYQ==}

  crc-32@1.2.2:
    resolution: {integrity: sha512-ROmzCKrTnOwybPcJApAA6WBWij23HVfGVNKqqrZpuyZOHqK2CwHSvpGuyt/UNNvaIjEd8X5IFGp4Mh+Ie1IHJQ==}
    engines: {node: '>=0.8'}
    hasBin: true

  create-require@1.1.1:
    resolution: {integrity: sha512-dcKFX3jn0MpIaXjisoRvexIJVEKzaq7z2rZKxf+MSr9TkdmHmsU4m2lcLojrj/FHl8mk5VxMmYA+ftRkP/3oKQ==}

  cross-fetch@3.2.0:
    resolution: {integrity: sha512-Q+xVJLoGOeIMXZmbUK4HYk+69cQH6LudR0Vu/pRm2YlU/hDV9CiS0gKUMaWY5f2NeUH9C1nV3bsTlCo0FsTV1Q==}

  cross-fetch@4.1.0:
    resolution: {integrity: sha512-uKm5PU+MHTootlWEY+mZ4vvXoCn4fLQxT9dSc1sXVMSFkINTJVN8cAQROpwcKm8bJ/c7rgZVIBWzH5T78sNZZw==}

  cross-spawn@7.0.6:
    resolution: {integrity: sha512-uV2QOWP2nWzsy2aMp8aRibhi9dlzF5Hgh5SHaB9OiTGEyDTiJJyx0uy51QXdyWbtAHNua4XJzUKca3OzKUd3vA==}
    engines: {node: '>= 8'}

  crossws@0.3.4:
    resolution: {integrity: sha512-uj0O1ETYX1Bh6uSgktfPvwDiPYGQ3aI4qVsaC/LWpkIzGj1nUYm5FK3K+t11oOlpN01lGbprFCH4wBlKdJjVgw==}

  crypto@1.0.1:
    resolution: {integrity: sha512-VxBKmeNcqQdiUQUW2Tzq0t377b54N2bMtXO/qiLa+6eRRmmC4qT3D4OnTGoT/U6O9aklQ/jTwbOtRMTTY8G0Ig==}
    deprecated: This package is no longer supported. It's now a built-in Node module. If you've depended on crypto, you should switch to the one that's built-in.

  css-what@6.1.0:
    resolution: {integrity: sha512-HTUrgRJ7r4dsZKU6GjmpfRK1O76h97Z8MfS1G0FozR+oF2kG6Vfe8JE6zwrkbxigziPHinCJ+gCPjA9EaBDtRw==}
    engines: {node: '>= 6'}

  cssesc@3.0.0:
    resolution: {integrity: sha512-/Tb/JcjK111nNScGob5MNtsntNM1aCNUDipB/TkwZFhyDrrE47SOx/18wF2bbjgc3ZzCSKW1T5nt5EbFoAz/Vg==}
    engines: {node: '>=4'}
    hasBin: true

  csstype@3.1.3:
    resolution: {integrity: sha512-M1uQkMl8rQK/szD0LNhtqxIPLpimGm8sOBwU7lLnCpSbTyY3yeU1Vc7l4KT5zT4s/yOxHH5O7tIuuLOCnLADRw==}

  damerau-levenshtein@1.0.8:
    resolution: {integrity: sha512-sdQSFB7+llfUcQHUQO3+B8ERRj0Oa4w9POWMI/puGtuf7gFywGmkaLCElnudfTiKZV+NvHqL0ifzdrI8Ro7ESA==}

  data-view-buffer@1.0.2:
    resolution: {integrity: sha512-EmKO5V3OLXh1rtK2wgXRansaK1/mtVdTUEiEI0W8RkvgT05kfxaH29PliLnpLP73yYO6142Q72QNa8Wx/A5CqQ==}
    engines: {node: '>= 0.4'}

  data-view-byte-length@1.0.2:
    resolution: {integrity: sha512-tuhGbE6CfTM9+5ANGf+oQb72Ky/0+s3xKUpHvShfiz2RxMFgFPjsXuRLBVMtvMs15awe45SRb83D6wH4ew6wlQ==}
    engines: {node: '>= 0.4'}

  data-view-byte-offset@1.0.1:
    resolution: {integrity: sha512-BS8PfmtDGnrgYdOonGZQdLZslWIeCGFP9tpan0hi1Co2Zr2NKADsvGYA8XxuG/4UWgJ6Cjtv+YJnB6MM69QGlQ==}
    engines: {node: '>= 0.4'}

  date-fns@2.30.0:
    resolution: {integrity: sha512-fnULvOpxnC5/Vg3NCiWelDsLiUc9bRwAPs/+LfTLNvetFCtCTN+yQz15C/fs4AwX1R9K5GLtLfn8QW+dWisaAw==}
    engines: {node: '>=0.11'}

  date-fns@4.1.0:
    resolution: {integrity: sha512-Ukq0owbQXxa/U3EGtsdVBkR1w7KOQ5gIBqdH2hkvknzZPYvBxb/aa6E8L7tmjFtkwZBu3UXBbjIgPo/Ez4xaNg==}

  debug@3.2.7:
    resolution: {integrity: sha512-CFjzYYAi4ThfiQvizrFQevTTXHtnCqWfe7x1AhgEscTz6ZbLbfoLRLPugTQyBth6f8ZERVUSyWHFD/7Wu4t1XQ==}
    peerDependencies:
      supports-color: '*'
    peerDependenciesMeta:
      supports-color:
        optional: true

  debug@4.3.7:
    resolution: {integrity: sha512-Er2nc/H7RrMXZBFCEim6TCmMk02Z8vLC2Rbi1KEBggpo0fS6l0S1nnapwmIi3yW/+GOJap1Krg4w0Hg80oCqgQ==}
    engines: {node: '>=6.0'}
    peerDependencies:
      supports-color: '*'
    peerDependenciesMeta:
      supports-color:
        optional: true

  debug@4.4.0:
    resolution: {integrity: sha512-6WTZ/IxCY/T6BALoZHaE4ctp9xm+Z5kY/pzYaCHRFeyVhojxlrm+46y68HA6hr0TcwEssoxNiDEUJQjfPZ/RYA==}
    engines: {node: '>=6.0'}
    peerDependencies:
      supports-color: '*'
    peerDependenciesMeta:
      supports-color:
        optional: true

  decamelize@1.2.0:
    resolution: {integrity: sha512-z2S+W9X73hAUUki+N+9Za2lBlun89zigOyGrsax+KUQ6wKW4ZoWpEYBkGhQjwAjjDCkWxhY0VKEhk8wzY7F5cA==}
    engines: {node: '>=0.10.0'}

  decode-named-character-reference@1.1.0:
    resolution: {integrity: sha512-Wy+JTSbFThEOXQIR2L6mxJvEs+veIzpmqD7ynWxMXGpnk3smkHQOp6forLdHsKpAMW9iJpaBBIxz285t1n1C3w==}

  decode-uri-component@0.2.2:
    resolution: {integrity: sha512-FqUYQ+8o158GyGTrMFJms9qh3CqTKvAqgqsTnkLI8sKu0028orqBhxNMFkFen0zGyg6epACD32pjVk58ngIErQ==}
    engines: {node: '>=0.10'}

  dedent@1.5.3:
    resolution: {integrity: sha512-NHQtfOOW68WD8lgypbLA5oT+Bt0xXJhiYvoR6SmmNXZfpzOGXwdKWmcwG8N7PwVVWV3eF/68nmD9BaJSsTBhyQ==}
    peerDependencies:
      babel-plugin-macros: ^3.1.0
    peerDependenciesMeta:
      babel-plugin-macros:
        optional: true

  deep-is@0.1.4:
    resolution: {integrity: sha512-oIPzksmTg4/MriiaYGO+okXDT7ztn/w3Eptv/+gSIdMdKsJo0u4CfYNFJPy+4SKMuCqGw2wxnA+URMg3t8a/bQ==}

  deep-object-diff@1.1.9:
    resolution: {integrity: sha512-Rn+RuwkmkDwCi2/oXOFS9Gsr5lJZu/yTGpK7wAaAIE75CC+LCGEZHpY6VQJa/RoJcrmaA/docWJZvYohlNkWPA==}

  deepmerge@4.3.1:
    resolution: {integrity: sha512-3sUqbMEc77XqpdNO7FRyRog+eW3ph+GYCbj+rK+uYyRMuwsVy0rMiVtPn+QJlKFvWP/1PYpapqYn0Me2knFn+A==}
    engines: {node: '>=0.10.0'}

  define-data-property@1.1.4:
    resolution: {integrity: sha512-rBMvIzlpA8v6E+SJZoo++HAYqsLrkg7MSfIinMPFhmkorw7X+dOXVJQs+QT69zGkzMyfDnIMN2Wid1+NbL3T+A==}
    engines: {node: '>= 0.4'}

  define-properties@1.2.1:
    resolution: {integrity: sha512-8QmQKqEASLd5nx0U1B1okLElbUuuttJ/AnYmRXbbbGDWh6uS208EjD4Xqq/I9wK7u0v6O08XhTWnt5XtEbR6Dg==}
    engines: {node: '>= 0.4'}

  defu@6.1.4:
    resolution: {integrity: sha512-mEQCMmwJu317oSz8CwdIOdwf3xMif1ttiM8LTufzc3g6kR+9Pe236twL8j3IYT1F7GfRgGcW6MWxzZjLIkuHIg==}

  delayed-stream@1.0.0:
    resolution: {integrity: sha512-ZySD7Nf91aLB0RxL4KGrKHBXl7Eds1DAmEdcoVawXnLD7SDhpNgtuII2aAkg7a7QS41jxPSZ17p4VdGnMHk3MQ==}
    engines: {node: '>=0.4.0'}

  dequal@2.0.3:
    resolution: {integrity: sha512-0je+qPKHEMohvfRTCEo3CrPG6cAzAYgmzKyxRiYSSDkS6eGJdyVJm7WaYA5ECaAD9wLB2T4EEeymA5aFVcYXCA==}
    engines: {node: '>=6'}

  destr@2.0.5:
    resolution: {integrity: sha512-ugFTXCtDZunbzasqBxrK93Ik/DRYsO6S/fedkWEMKqt04xZ4csmnmwGDBAb07QWNaGMAmnTIemsYZCksjATwsA==}

  detect-browser@5.3.0:
    resolution: {integrity: sha512-53rsFbGdwMwlF7qvCt0ypLM5V5/Mbl0szB7GPN8y9NCcbknYOeVVXdrXEq+90IwAfrrzt6Hd+u2E2ntakICU8w==}

  detect-libc@2.0.3:
    resolution: {integrity: sha512-bwy0MGW55bG41VqxxypOsdSdGqLwXPI/focwgTYCFMbdUiBAxLg9CFzG08sz2aqzknwiX7Hkl0bQENjg8iLByw==}
    engines: {node: '>=8'}

  detect-node-es@1.1.0:
    resolution: {integrity: sha512-ypdmJU/TbBby2Dxibuv7ZLW3Bs1QEmM7nHjEANfohJLvE0XVujisn1qPJcZxg+qDucsr+bP6fLD1rPS3AhJ7EQ==}

  devlop@1.1.0:
    resolution: {integrity: sha512-RWmIqhcFf1lRYBvNmr7qTNuyCt/7/ns2jbpp1+PalgE/rDQcBT0fioSMUpJ93irlUhC5hrg4cYqe6U+0ImW0rA==}

  diff@4.0.2:
    resolution: {integrity: sha512-58lmxKSA4BNyLz+HHMUzlOEpg09FV+ev6ZMe3vJihgdxzgcwZ8VoEEPmALCZG9LmqfVoNMMKpttIYTVG6uDY7A==}
    engines: {node: '>=0.3.1'}

  dijkstrajs@1.0.3:
    resolution: {integrity: sha512-qiSlmBq9+BCdCA/L46dw8Uy93mloxsPSbwnm5yrKn2vMPiy8KyAskTF6zuV/j5BMsmOGZDPs7KjU+mjb670kfA==}

  dir-glob@3.0.1:
    resolution: {integrity: sha512-WkrWp9GR4KXfKGYzOLmTuGVi1UWFfws377n9cc55/tb6DuqyF6pcQ5AbiHEshaDpY9v6oaSr2XCDidGmMwdzIA==}
    engines: {node: '>=8'}

  doctrine@2.1.0:
    resolution: {integrity: sha512-35mSku4ZXK0vfCuHEDAwt55dg2jNajHZ1odvF+8SSr82EsZY4QmXfuWso8oEd8zRhVObSN18aM0CjSdoBX7zIw==}
    engines: {node: '>=0.10.0'}

  dunder-proto@1.0.1:
    resolution: {integrity: sha512-KIN/nDJBQRcXw0MLVhZE9iQHmG68qAVIBg9CqmUYjmQIhgij9U5MFvrqkUL5FbtyyzZuOeOt0zdeRe4UY7ct+A==}
    engines: {node: '>= 0.4'}

  duplexify@4.1.3:
    resolution: {integrity: sha512-M3BmBhwJRZsSx38lZyhE53Csddgzl5R7xGJNk7CVddZD6CcmwMCH8J+7AprIrQKH7TonKxaCjcv27Qmf+sQ+oA==}

  eciesjs@0.4.14:
    resolution: {integrity: sha512-eJAgf9pdv214Hn98FlUzclRMYWF7WfoLlkS9nWMTm1qcCwn6Ad4EGD9lr9HXMBfSrZhYQujRE+p0adPRkctC6A==}
    engines: {bun: '>=1', deno: '>=2', node: '>=16'}

  email-addresses@5.0.0:
    resolution: {integrity: sha512-4OIPYlA6JXqtVn8zpHpGiI7vE6EQOAg16aGnDMIAlZVinnoZ8208tW1hAbjWydgN/4PLTT9q+O1K6AH/vALJGw==}

  emoji-regex@10.4.0:
    resolution: {integrity: sha512-EC+0oUMY1Rqm4O6LLrgjtYDvcVYTy7chDnM4Q7030tP4Kwj3u/pR6gP9ygnp2CJMK5Gq+9Q2oqmrFJAz01DXjw==}

  emoji-regex@8.0.0:
    resolution: {integrity: sha512-MSjYzcWNOA0ewAHpz0MxpYFvwg6yjy1NG3xteoqz644VCo/RPgnr1/GGt+ic3iJTzQ8Eu3TdM14SawnVUmGE6A==}

  emoji-regex@9.2.2:
    resolution: {integrity: sha512-L18DaJsXSUk2+42pv8mLs5jJT2hqFkFE4j21wOmgbUqsZ2hL72NsUU785g9RXgo3s0ZNgVl42TiHp3ZtOv/Vyg==}

  encode-utf8@1.0.3:
    resolution: {integrity: sha512-ucAnuBEhUK4boH2HjVYG5Q2mQyPorvv0u/ocS+zhdw0S8AlHYY+GOFhP1Gio5z4icpP2ivFSvhtFjQi8+T9ppw==}

  end-of-stream@1.4.4:
    resolution: {integrity: sha512-+uw1inIHVPQoaVuHzRyXd21icM+cnt4CzD5rW+NC1wjOUSTOs+Te7FOv7AhN7vS9x/oIyhLP5PR1H+phQAHu5Q==}

  engine.io-client@6.6.3:
    resolution: {integrity: sha512-T0iLjnyNWahNyv/lcjS2y4oE358tVS/SYQNxYXGAJ9/GLgH4VCvOQ/mhTjqU88mLZCQgiG8RIegFHYCdVC+j5w==}

  engine.io-parser@5.2.3:
    resolution: {integrity: sha512-HqD3yTBfnBxIrbnM1DoD6Pcq8NECnh8d4As1Qgh0z5Gg3jRRIqijury0CL3ghu/edArpUYiYqQiDUQBIs4np3Q==}
    engines: {node: '>=10.0.0'}

  enhanced-resolve@5.18.1:
    resolution: {integrity: sha512-ZSW3ma5GkcQBIpwZTSRAI8N71Uuwgs93IezB7mf7R60tC8ZbJideoDNKjHn2O9KIlx6rkGTTEk1xUCK2E1Y2Yg==}
    engines: {node: '>=10.13.0'}

  entities@4.5.0:
    resolution: {integrity: sha512-V0hjH4dGPh9Ao5p0MoRY6BVqtwCjhz6vI5LT8AJ55H+4g9/4vbHx1I54fS0XuclLhDHArPQCiMjDxjaL8fPxhw==}
    engines: {node: '>=0.12'}

  environment@1.1.0:
    resolution: {integrity: sha512-xUtoPkMggbz0MPyPiIWr1Kp4aeWJjDZ6SMvURhimjdZgsRuDplF5/s9hcgGhyXMhs+6vpnuoiZ2kFiu3FMnS8Q==}
    engines: {node: '>=18'}

  es-abstract@1.23.9:
    resolution: {integrity: sha512-py07lI0wjxAC/DcfK1S6G7iANonniZwTISvdPzk9hzeH0IZIshbuuFxLIU96OyF89Yb9hiqWn8M/bY83KY5vzA==}
    engines: {node: '>= 0.4'}

  es-define-property@1.0.1:
    resolution: {integrity: sha512-e3nRfgfUZ4rNGL232gUgX06QNyyez04KdjFrF+LTRoOXmrOgFKDg4BCdsjW8EnT69eqdYGmRpJwiPVYNrCaW3g==}
    engines: {node: '>= 0.4'}

  es-errors@1.3.0:
    resolution: {integrity: sha512-Zf5H2Kxt2xjTvbJvP2ZWLEICxA6j+hAmMzIlypy4xcBg1vKVnx89Wy0GbS+kf5cwCVFFzdCFh2XSCFNULS6csw==}
    engines: {node: '>= 0.4'}

  es-iterator-helpers@1.2.1:
    resolution: {integrity: sha512-uDn+FE1yrDzyC0pCo961B2IHbdM8y/ACZsKD4dG6WqrjV53BADjwa7D+1aom2rsNVfLyDgU/eigvlJGJ08OQ4w==}
    engines: {node: '>= 0.4'}

  es-object-atoms@1.1.1:
    resolution: {integrity: sha512-FGgH2h8zKNim9ljj7dankFPcICIK9Cp5bm+c2gQSYePhpaG5+esrLODihIorn+Pe6FGJzWhXQotPv73jTaldXA==}
    engines: {node: '>= 0.4'}

  es-set-tostringtag@2.1.0:
    resolution: {integrity: sha512-j6vWzfrGVfyXxge+O0x5sh6cvxAog0a/4Rdd2K36zCMV5eJ+/+tOAngRO8cODMNWbVRdVlmGZQL2YS3yR8bIUA==}
    engines: {node: '>= 0.4'}

  es-shim-unscopables@1.1.0:
    resolution: {integrity: sha512-d9T8ucsEhh8Bi1woXCf+TIKDIROLG5WCkxg8geBCbvk22kzwC5G2OnXVMO6FUsvQlgUUXQ2itephWDLqDzbeCw==}
    engines: {node: '>= 0.4'}

  es-to-primitive@1.3.0:
    resolution: {integrity: sha512-w+5mJ3GuFL+NjVtJlvydShqE1eN3h3PbI7/5LAsYJP/2qtuMXjfL2LpHSRqo4b4eSF5K/DH1JXKUAHSB2UW50g==}
    engines: {node: '>= 0.4'}

  es-toolkit@1.33.0:
    resolution: {integrity: sha512-X13Q/ZSc+vsO1q600bvNK4bxgXMkHcf//RxCmYDaRY5DAcT+eoXjY5hoAPGMdRnWQjvyLEcyauG3b6hz76LNqg==}

  esbuild@0.25.2:
    resolution: {integrity: sha512-16854zccKPnC+toMywC+uKNeYSv+/eXkevRAfwRD/G9Cleq66m8XFIrigkbvauLLlCfDL45Q2cWegSg53gGBnQ==}
    engines: {node: '>=18'}
    hasBin: true

  escape-string-regexp@1.0.5:
    resolution: {integrity: sha512-vbRorB5FUQWvla16U8R/qgaFIya2qGzwDrNmCZuYKrbdSUMG6I1ZCGQRefkRVhuOkIGVne7BQ35DSfo1qvJqFg==}
    engines: {node: '>=0.8.0'}

  escape-string-regexp@4.0.0:
    resolution: {integrity: sha512-TtpcNJ3XAzx3Gq8sWRzJaVajRs0uVxA2YAkdb1jm2YkPz4G6egUFAyA3n5vtEIZefPk5Wa4UXbKuS5fKkJWdgA==}
    engines: {node: '>=10'}

  escape-string-regexp@5.0.0:
    resolution: {integrity: sha512-/veY75JbMK4j1yjvuUxuVsiS/hr/4iHs9FTT6cgTexxdE0Ly/glccBAkloH/DofkjRbZU3bnoj38mOmhkZ0lHw==}
    engines: {node: '>=12'}

  eslint-config-next@15.2.1:
    resolution: {integrity: sha512-mhsprz7l0no8X+PdDnVHF4dZKu9YBJp2Rf6ztWbXBLJ4h6gxmW//owbbGJMBVUU+PibGJDAqZhW4pt8SC8HSow==}
    peerDependencies:
      eslint: ^7.23.0 || ^8.0.0 || ^9.0.0
      typescript: '>=3.3.1'
    peerDependenciesMeta:
      typescript:
        optional: true

  eslint-config-prettier@10.1.1:
    resolution: {integrity: sha512-4EQQr6wXwS+ZJSzaR5ZCrYgLxqvUjdXctaEtBqHcbkW944B1NQyO4qpdHQbXBONfwxXdkAY81HH4+LUfrg+zPw==}
    hasBin: true
    peerDependencies:
      eslint: '>=7.0.0'

  eslint-import-resolver-node@0.3.9:
    resolution: {integrity: sha512-WFj2isz22JahUv+B788TlO3N6zL3nNJGU8CcZbPZvVEkBPaJdCV4vy5wyghty5ROFbCRnm132v8BScu5/1BQ8g==}

  eslint-import-resolver-typescript@3.10.0:
    resolution: {integrity: sha512-aV3/dVsT0/H9BtpNwbaqvl+0xGMRGzncLyhm793NFGvbwGGvzyAykqWZ8oZlZuGwuHkwJjhWJkG1cM3ynvd2pQ==}
    engines: {node: ^14.18.0 || >=16.0.0}
    peerDependencies:
      eslint: '*'
      eslint-plugin-import: '*'
      eslint-plugin-import-x: '*'
    peerDependenciesMeta:
      eslint-plugin-import:
        optional: true
      eslint-plugin-import-x:
        optional: true

  eslint-module-utils@2.12.0:
    resolution: {integrity: sha512-wALZ0HFoytlyh/1+4wuZ9FJCD/leWHQzzrxJ8+rebyReSLk7LApMyd3WJaLVoN+D5+WIdJyDK1c6JnE65V4Zyg==}
    engines: {node: '>=4'}
    peerDependencies:
      '@typescript-eslint/parser': '*'
      eslint: '*'
      eslint-import-resolver-node: '*'
      eslint-import-resolver-typescript: '*'
      eslint-import-resolver-webpack: '*'
    peerDependenciesMeta:
      '@typescript-eslint/parser':
        optional: true
      eslint:
        optional: true
      eslint-import-resolver-node:
        optional: true
      eslint-import-resolver-typescript:
        optional: true
      eslint-import-resolver-webpack:
        optional: true

  eslint-plugin-import@2.31.0:
    resolution: {integrity: sha512-ixmkI62Rbc2/w8Vfxyh1jQRTdRTF52VxwRVHl/ykPAmqG+Nb7/kNn+byLP0LxPgI7zWA16Jt82SybJInmMia3A==}
    engines: {node: '>=4'}
    peerDependencies:
      '@typescript-eslint/parser': '*'
      eslint: ^2 || ^3 || ^4 || ^5 || ^6 || ^7.2.0 || ^8 || ^9
    peerDependenciesMeta:
      '@typescript-eslint/parser':
        optional: true

  eslint-plugin-jsx-a11y@6.10.2:
    resolution: {integrity: sha512-scB3nz4WmG75pV8+3eRUQOHZlNSUhFNq37xnpgRkCCELU3XMvXAxLk1eqWWyE22Ki4Q01Fnsw9BA3cJHDPgn2Q==}
    engines: {node: '>=4.0'}
    peerDependencies:
      eslint: ^3 || ^4 || ^5 || ^6 || ^7 || ^8 || ^9

  eslint-plugin-react-hooks@5.2.0:
    resolution: {integrity: sha512-+f15FfK64YQwZdJNELETdn5ibXEUQmW1DZL6KXhNnc2heoy/sg9VJJeT7n8TlMWouzWqSWavFkIhHyIbIAEapg==}
    engines: {node: '>=10'}
    peerDependencies:
      eslint: ^3.0.0 || ^4.0.0 || ^5.0.0 || ^6.0.0 || ^7.0.0 || ^8.0.0-0 || ^9.0.0

  eslint-plugin-react@7.37.4:
    resolution: {integrity: sha512-BGP0jRmfYyvOyvMoRX/uoUeW+GqNj9y16bPQzqAHf3AYII/tDs+jMN0dBVkl88/OZwNGwrVFxE7riHsXVfy/LQ==}
    engines: {node: '>=4'}
    peerDependencies:
      eslint: ^3 || ^4 || ^5 || ^6 || ^7 || ^8 || ^9.7

  eslint-scope@8.3.0:
    resolution: {integrity: sha512-pUNxi75F8MJ/GdeKtVLSbYg4ZI34J6C0C7sbL4YOp2exGwen7ZsuBqKzUhXd0qMQ362yET3z+uPwKeg/0C2XCQ==}
    engines: {node: ^18.18.0 || ^20.9.0 || >=21.1.0}

  eslint-visitor-keys@3.4.3:
    resolution: {integrity: sha512-wpc+LXeiyiisxPlEkUzU6svyS1frIO3Mgxj1fdy7Pm8Ygzguax2N3Fa/D/ag1WqbOprdI+uY6wMUl8/a2G+iag==}
    engines: {node: ^12.22.0 || ^14.17.0 || >=16.0.0}

  eslint-visitor-keys@4.2.0:
    resolution: {integrity: sha512-UyLnSehNt62FFhSwjZlHmeokpRK59rcz29j+F1/aDgbkbRTk7wIc9XzdoasMUbRNKDM0qQt/+BJ4BrpFeABemw==}
    engines: {node: ^18.18.0 || ^20.9.0 || >=21.1.0}

  eslint@9.23.0:
    resolution: {integrity: sha512-jV7AbNoFPAY1EkFYpLq5bslU9NLNO8xnEeQXwErNibVryjk67wHVmddTBilc5srIttJDBrB0eMHKZBFbSIABCw==}
    engines: {node: ^18.18.0 || ^20.9.0 || >=21.1.0}
    hasBin: true
    peerDependencies:
      jiti: '*'
    peerDependenciesMeta:
      jiti:
        optional: true

  espree@10.3.0:
    resolution: {integrity: sha512-0QYC8b24HWY8zjRnDTL6RiHfDbAWn63qb4LMj1Z4b076A4une81+z03Kg7l7mn/48PUTqoLptSXez8oknU8Clg==}
    engines: {node: ^18.18.0 || ^20.9.0 || >=21.1.0}

  esprima@4.0.1:
    resolution: {integrity: sha512-eGuFFw7Upda+g4p+QHvnW0RyTX/SVeJBDM/gCtMARO0cLuT2HcEKnTPvhjV6aGeqrCB/sbNop0Kszm0jsaWU4A==}
    engines: {node: '>=4'}
    hasBin: true

  esquery@1.6.0:
    resolution: {integrity: sha512-ca9pw9fomFcKPvFLXhBKUK90ZvGibiGOvRJNbjljY7s7uq/5YO4BOzcYtJqExdx99rF6aAcnRxHmcUHcz6sQsg==}
    engines: {node: '>=0.10'}

  esrecurse@4.3.0:
    resolution: {integrity: sha512-KmfKL3b6G+RXvP8N1vr3Tq1kL/oCFgn2NYXEtqP8/L3pKapUA4G8cFVaoF3SU323CD4XypR/ffioHmkti6/Tag==}
    engines: {node: '>=4.0'}

  estraverse@5.3.0:
    resolution: {integrity: sha512-MMdARuVEQziNTeJD8DgMqmhwR11BRQ/cBP+pLtYdSTnf3MIO8fFeiINEbX36ZdNlfU/7A9f3gUw49B3oQsvwBA==}
    engines: {node: '>=4.0'}

  estree-util-is-identifier-name@3.0.0:
    resolution: {integrity: sha512-hFtqIDZTIUZ9BXLb8y4pYGyk6+wekIivNVTcmvk8NoOh+VeRn5y6cEHzbURrWbfp1fIqdVipilzj+lfaadNZmg==}

  esutils@2.0.3:
    resolution: {integrity: sha512-kVscqXk4OCp68SZ0dkgEKVi6/8ij300KBWTJq32P/dYeWTSwK41WyTxalN1eRmA5Z9UU/LX9D7FWSmV9SAYx6g==}
    engines: {node: '>=0.10.0'}

  eth-block-tracker@7.1.0:
    resolution: {integrity: sha512-8YdplnuE1IK4xfqpf4iU7oBxnOYAc35934o083G8ao+8WM8QQtt/mVlAY6yIAdY1eMeLqg4Z//PZjJGmWGPMRg==}
    engines: {node: '>=14.0.0'}

  eth-json-rpc-filters@6.0.1:
    resolution: {integrity: sha512-ITJTvqoCw6OVMLs7pI8f4gG92n/St6x80ACtHodeS+IXmO0w+t1T5OOzfSt7KLSMLRkVUoexV7tztLgDxg+iig==}
    engines: {node: '>=14.0.0'}

  eth-query@2.1.2:
    resolution: {integrity: sha512-srES0ZcvwkR/wd5OQBRA1bIJMww1skfGS0s8wlwK3/oNP4+wnds60krvu5R1QbpRQjMmpG5OMIWro5s7gvDPsA==}

  eth-rpc-errors@4.0.3:
    resolution: {integrity: sha512-Z3ymjopaoft7JDoxZcEb3pwdGh7yiYMhOwm2doUt6ASXlMavpNlK6Cre0+IMl2VSGyEU9rkiperQhp5iRxn5Pg==}

  ethereum-cryptography@2.2.1:
    resolution: {integrity: sha512-r/W8lkHSiTLxUxW8Rf3u4HGB0xQweG2RyETjywylKZSzLWoWAijRz8WCuOtJ6wah+avllXBqZuk29HCCvhEIRg==}

  ethers@6.13.5:
    resolution: {integrity: sha512-+knKNieu5EKRThQJWwqaJ10a6HE9sSehGeqWN65//wE7j47ZpFhKAnHB/JJFibwwg61I/koxaPsXbXpD/skNOQ==}
    engines: {node: '>=14.0.0'}

  eventemitter2@6.4.9:
    resolution: {integrity: sha512-JEPTiaOt9f04oa6NOkc4aH+nVp5I3wEjpHbIPqfgCdD5v5bUzy7xQqwcVO2aDQgOWhI28da57HksMrzK9HlRxg==}

  eventemitter3@5.0.1:
    resolution: {integrity: sha512-GWkBvjiSZK87ELrYOSESUYeVIc9mvLLf/nXalMOS5dYrgZq9o5OVkbZAVM06CVxYsCwH9BDZFPlQTlPA1j4ahA==}

  events@3.3.0:
    resolution: {integrity: sha512-mQw+2fkQbALzQ7V0MY0IqdnXNOeTtP4r0lN9z7AAawCXgqea7bDii20AYrIBrFd/Hx0M2Ocz6S111CaFkUcb0Q==}
    engines: {node: '>=0.8.x'}

  execa@8.0.1:
    resolution: {integrity: sha512-VyhnebXciFV2DESc+p6B+y0LjSm0krU4OgJN44qFAhBY0TJ+1V61tYD2+wHusZ6F9n5K+vl8k0sTy7PEfV4qpg==}
    engines: {node: '>=16.17'}

  extend-shallow@2.0.1:
    resolution: {integrity: sha512-zCnTtlxNoAiDc3gqY2aYAWFx7XWWiasuF2K8Me5WbN8otHKTUKBwjPtNpRs/rbUZm7KxWAaNj7P1a/p52GbVug==}
    engines: {node: '>=0.10.0'}

  extend@3.0.2:
    resolution: {integrity: sha512-fjquC59cD7CyW6urNXK0FBufkZcoiGG80wTuPujX590cB5Ttln20E2UB4S/WARVqhXffZl2LNgS+gQdPIIim/g==}

  extension-port-stream@3.0.0:
    resolution: {integrity: sha512-an2S5quJMiy5bnZKEf6AkfH/7r8CzHvhchU40gxN+OM6HPhe7Z9T1FUychcf2M9PpPOO0Hf7BAEfJkw2TDIBDw==}
    engines: {node: '>=12.0.0'}

  fast-deep-equal@3.1.3:
    resolution: {integrity: sha512-f3qQ9oQy9j2AhBe/H9VC91wLmKBCCU/gDOnKNAYG5hswO7BLKj09Hc5HYNz9cGI++xlpDCIgDaitVs03ATR84Q==}

  fast-glob@3.3.1:
    resolution: {integrity: sha512-kNFPyjhh5cKjrUltxs+wFx+ZkbRaxxmZ+X0ZU31SOsxCEtP9VPgtq2teZw1DebupL5GmDaNQ6yKMMVcM41iqDg==}
    engines: {node: '>=8.6.0'}

  fast-glob@3.3.3:
    resolution: {integrity: sha512-7MptL8U0cqcFdzIzwOTHoilX9x5BrNqye7Z/LuC7kCMRio1EMSyqRK3BEAUD7sXRq4iT4AzTVuZdhgQ2TCvYLg==}
    engines: {node: '>=8.6.0'}

  fast-json-stable-stringify@2.1.0:
    resolution: {integrity: sha512-lhd/wF+Lk98HZoTCtlVraHtfh5XYijIjalXck7saUtuanSDyLMxnHhSXEDJqHxD7msR8D0uCmqlkwjCV8xvwHw==}

  fast-levenshtein@2.0.6:
    resolution: {integrity: sha512-DCXu6Ifhqcks7TZKY3Hxp3y6qphY5SJZmrWMDrKcERSOXWQdMhU9Ig/PYrzyw/ul9jOIyh0N4M0tbC5hodg8dw==}

  fast-redact@3.5.0:
    resolution: {integrity: sha512-dwsoQlS7h9hMeYUq1W++23NDcBLV4KqONnITDV9DjfS3q1SgDGVrBdvvTLUotWtPSD7asWDV9/CmsZPy8Hf70A==}
    engines: {node: '>=6'}

  fast-safe-stringify@2.1.1:
    resolution: {integrity: sha512-W+KJc2dmILlPplD/H4K9l9LcAHAfPtP6BY84uVLXQ6Evcz9Lcg33Y2z1IVblT6xdY54PXYVHEv+0Wpq8Io6zkA==}

  fastq@1.19.1:
    resolution: {integrity: sha512-GwLTyxkCXjXbxqIhTsMI2Nui8huMPtnxg7krajPJAjnEG/iiOS7i+zCtWGZR9G0NBKbXKh6X9m9UIsYX/N6vvQ==}

  fdir@6.4.3:
    resolution: {integrity: sha512-PMXmW2y1hDDfTSRc9gaXIuCCRpuoz3Kaz8cUelp3smouvfT632ozg2vrT6lJsHKKOF59YLbOGfAWGUcKEfRMQw==}
    peerDependencies:
      picomatch: ^3 || ^4
    peerDependenciesMeta:
      picomatch:
        optional: true

  file-entry-cache@8.0.0:
    resolution: {integrity: sha512-XXTUwCvisa5oacNGRP9SfNtYBNAMi+RPwBFmblZEF7N7swHYQS6/Zfk7SRwx4D5j3CH211YNRco1DEMNVfZCnQ==}
    engines: {node: '>=16.0.0'}

  filename-reserved-regex@2.0.0:
    resolution: {integrity: sha512-lc1bnsSr4L4Bdif8Xb/qrtokGbq5zlsms/CYH8PP+WtCkGNF65DPiQY8vG3SakEdRn8Dlnm+gW/qWKKjS5sZzQ==}
    engines: {node: '>=4'}

  filenamify@4.3.0:
    resolution: {integrity: sha512-hcFKyUG57yWGAzu1CMt/dPzYZuv+jAJUT85bL8mrXvNe6hWj6yEHEc4EdcgiA6Z3oi1/9wXJdZPXF2dZNgwgOg==}
    engines: {node: '>=8'}

  fill-range@7.1.1:
    resolution: {integrity: sha512-YsGpe3WHLK8ZYi4tWDg2Jy3ebRz2rXowDxnld4bkQB00cc/1Zw9AWnC0i9ztDJitivtQvaI9KaLyKrc+hBW0yg==}
    engines: {node: '>=8'}

  filter-obj@1.1.0:
    resolution: {integrity: sha512-8rXg1ZnX7xzy2NGDVkBVaAy+lSlPNwad13BtgSlLuxfIslyt5Vg64U7tFcCt4WS1R0hvtnQybT/IyCkGZ3DpXQ==}
    engines: {node: '>=0.10.0'}

  find-cache-dir@3.3.2:
    resolution: {integrity: sha512-wXZV5emFEjrridIgED11OoUKLxiYjAcqot/NJdAkOhlJ+vGzwhOAfcG5OX1jP+S0PcjEn8bdMJv+g2jwQ3Onig==}
    engines: {node: '>=8'}

  find-replace@3.0.0:
    resolution: {integrity: sha512-6Tb2myMioCAgv5kfvP5/PkZZ/ntTpVK39fHY7WkWBgvbeE+VHd/tZuZ4mrC+bxh4cfOZeYKVPaJIZtZXV7GNCQ==}
    engines: {node: '>=4.0.0'}

  find-up@4.1.0:
    resolution: {integrity: sha512-PpOwAdQ/YlXQ2vj8a3h8IipDuYRi3wceVQQGYWxNINccq40Anw7BlsEXCMbt1Zt+OLA6Fq9suIpIWD0OsnISlw==}
    engines: {node: '>=8'}

  find-up@5.0.0:
    resolution: {integrity: sha512-78/PXT1wlLLDgTzDs7sjq9hzz0vXD+zn+7wypEe4fXQxCmdmqfGsEPQxmiCSQI3ajFV91bVSsvNtrJRiW6nGng==}
    engines: {node: '>=10'}

  flat-cache@4.0.1:
    resolution: {integrity: sha512-f7ccFPK3SXFHpx15UIGyRJ/FJQctuKZ0zVuN3frBo4HnK3cay9VEW0R6yPYFHC0AgqhukPzKjq22t5DmAyqGyw==}
    engines: {node: '>=16'}

  flatbuffers@24.12.23:
    resolution: {integrity: sha512-dLVCAISd5mhls514keQzmEG6QHmUUsNuWsb4tFafIUwvvgDjXhtfAYSKOzt5SWOy+qByV5pbsDZ+Vb7HUOBEdA==}

  flatted@3.3.3:
    resolution: {integrity: sha512-GX+ysw4PBCz0PzosHDepZGANEuFCMLrnRTiEy9McGjmkCQYwRq4A/X786G/fjM/+OjsWSU1ZrY5qyARZmO/uwg==}

  follow-redirects@1.15.9:
    resolution: {integrity: sha512-gew4GsXizNgdoRyqmyfMHyAmXsZDk6mHkSxZFCzW9gwlbtOW44CDtYavM+y+72qD/Vq2l550kMF52DT8fOLJqQ==}
    engines: {node: '>=4.0'}
    peerDependencies:
      debug: '*'
    peerDependenciesMeta:
      debug:
        optional: true

  for-each@0.3.5:
    resolution: {integrity: sha512-dKx12eRCVIzqCxFGplyFKJMPvLEWgmNtUrpTiJIR5u97zEhRG8ySrtboPHZXx7daLxQVrl643cTzbab2tkQjxg==}
    engines: {node: '>= 0.4'}

  form-data@4.0.2:
    resolution: {integrity: sha512-hGfm/slu0ZabnNt4oaRZ6uREyfCj6P4fT/n6A1rGV+Z0VdGXjfOhVUpkn6qVQONHGIFwmveGXyDs75+nr6FM8w==}
    engines: {node: '>= 6'}

  fs-extra@11.3.0:
    resolution: {integrity: sha512-Z4XaCL6dUDHfP/jT25jJKMmtxvuwbkrD1vNSMFlo9lNLY2c5FHYSQgHPRZUjAB26TpDEoW9HCOgplrdbaPV/ew==}
    engines: {node: '>=14.14'}

  fsevents@2.3.3:
    resolution: {integrity: sha512-5xoDfX+fL7faATnagmWPpbFtwh/R77WmMMqqHGS65C3vvB0YHrgF+B1YmZ3441tMj5n63k0212XNoJwzlhffQw==}
    engines: {node: ^8.16.0 || ^10.6.0 || >=11.0.0}
    os: [darwin]

  function-bind@1.1.2:
    resolution: {integrity: sha512-7XHNxH7qX9xG5mIwxkhumTox/MIRNcOgDrxWsMt2pAr23WHp6MrRlN7FBSFpCpr+oVO0F744iUgR82nJMfG2SA==}

  function.prototype.name@1.1.8:
    resolution: {integrity: sha512-e5iwyodOHhbMr/yNrc7fDYG4qlbIvI5gajyzPnb5TCwyhjApznQh1BMFou9b30SevY43gCJKXycoCBjMbsuW0Q==}
    engines: {node: '>= 0.4'}

  functions-have-names@1.2.3:
    resolution: {integrity: sha512-xckBUXyTIqT97tq2x2AMb+g163b5JFysYk0x4qxNFwbfQkmNZoiRHb6sPzI9/QV33WeuvVYBUIiD4NzNIyqaRQ==}

  get-caller-file@2.0.5:
    resolution: {integrity: sha512-DyFP3BM/3YHTQOCUL/w0OZHR0lpKeGrxotcHWcqNEdnltqFwXVfhEBQ94eIo34AfQpo0rGki4cyIiftY06h2Fg==}
    engines: {node: 6.* || 8.* || >= 10.*}

  get-east-asian-width@1.3.0:
    resolution: {integrity: sha512-vpeMIQKxczTD/0s2CdEWHcb0eeJe6TFjxb+J5xgX7hScxqrGuyjmv4c1D4A/gelKfyox0gJJwIHF+fLjeaM8kQ==}
    engines: {node: '>=18'}

  get-intrinsic@1.3.0:
    resolution: {integrity: sha512-9fSjSaos/fRIVIp+xSJlE6lfwhES7LNtKaCBIamHsjr2na1BiABJPo0mOjjz8GJDURarmCPGqaiVg5mfjb98CQ==}
    engines: {node: '>= 0.4'}

  get-nonce@1.0.1:
    resolution: {integrity: sha512-FJhYRoDaiatfEkUK8HKlicmu/3SGFD51q3itKDGoSTysQJBnfOcxU5GxnhE1E6soB76MbT0MBtnKJuXyAx+96Q==}
    engines: {node: '>=6'}

  get-proto@1.0.1:
    resolution: {integrity: sha512-sTSfBjoXBp89JvIKIefqw7U2CCebsc74kiY6awiGogKtoSGbgjYE/G/+l9sF3MWFPNc9IcoOC4ODfKHfxFmp0g==}
    engines: {node: '>= 0.4'}

  get-stream@8.0.1:
    resolution: {integrity: sha512-VaUJspBffn/LMCJVoMvSAdmscJyS1auj5Zulnn5UoYcY531UWmdwhRWkcGKnGU93m5HSXP9LP2usOryrBtQowA==}
    engines: {node: '>=16'}

  get-symbol-description@1.1.0:
    resolution: {integrity: sha512-w9UMqWwJxHNOvoNzSJ2oPF5wvYcvP7jUvYzhp67yEhTi17ZDBBC1z9pTdGuzjD+EFIqLSYRweZjqfiPzQ06Ebg==}
    engines: {node: '>= 0.4'}

  get-tsconfig@4.10.0:
    resolution: {integrity: sha512-kGzZ3LWWQcGIAmg6iWvXn0ei6WDtV26wzHRMwDSzmAbcXrTEXxHy6IehI6/4eT6VRKyMP1eF1VqwrVUmE/LR7A==}

  gh-pages@6.3.0:
    resolution: {integrity: sha512-Ot5lU6jK0Eb+sszG8pciXdjMXdBJ5wODvgjR+imihTqsUWF2K6dJ9HST55lgqcs8wWcw6o6wAsUzfcYRhJPXbA==}
    engines: {node: '>=10'}
    hasBin: true

  glob-parent@5.1.2:
    resolution: {integrity: sha512-AOIgSQCepiJYwP3ARnGx+5VnTu2HBYdzbGP45eLw1vr3zB3vZLeyed1sC9hnbcOc9/SrMyM5RPQrkGz4aS9Zow==}
    engines: {node: '>= 6'}

  glob-parent@6.0.2:
    resolution: {integrity: sha512-XxwI8EOhVQgWp6iDL+3b0r86f4d6AX6zSU55HfB4ydCEuXLXc5FcYeOu+nnGftS4TEju/11rt4KJPTMgbfmv4A==}
    engines: {node: '>=10.13.0'}

<<<<<<< HEAD
  globals@11.12.0:
    resolution: {integrity: sha512-WOBp/EEGUiIsJSp7wcv/y6MO+lV9UoncWqxuFfm8eBwzWNgyfBd6Gz+IeKQ9jCmyhoH99g15M3T+QaVHFjizVA==}
    engines: {node: '>=4'}
=======
  glob@7.2.3:
    resolution: {integrity: sha512-nFR0zLpU2YCaRxwoCJvL6UvCH2JFyFVIvwTLsIf21AuHlMskA1hhTdk+LlYJtOlYt9v6dvszD2BGRqBL+iQK9Q==}
    deprecated: Glob versions prior to v9 are no longer supported

  glob@8.1.0:
    resolution: {integrity: sha512-r8hpEjiQEYlF2QU0df3dS+nxxSIreXQS1qRhMJM0Q5NDdR386C7jb7Hwwod8Fgiuex+k0GFjgft18yvxm5XoCQ==}
    engines: {node: '>=12'}
    deprecated: Glob versions prior to v9 are no longer supported
>>>>>>> 15e1c300

  globals@14.0.0:
    resolution: {integrity: sha512-oahGvuMGQlPw/ivIYBjVSrWAfWLBeku5tpPE2fOPLi+WHffIWbuh2tCjhyQhTBPMf5E9jDEH4FOmTYgYwbKwtQ==}
    engines: {node: '>=18'}

  globalthis@1.0.4:
    resolution: {integrity: sha512-DpLKbNU4WylpxJykQujfCcwYWiV/Jhm50Goo0wrVILAv5jOr9d+H+UR3PhSCD2rCCEIg0uc+G+muBTwD54JhDQ==}
    engines: {node: '>= 0.4'}

  globby@11.1.0:
    resolution: {integrity: sha512-jhIXaOzy1sb8IyocaruWSn1TjmnBVs8Ayhcy83rmxNJ8q2uWKCAj3CnJY+KpGSXCueAPc0i05kVvVKtP1t9S3g==}
    engines: {node: '>=10'}

  gopd@1.2.0:
    resolution: {integrity: sha512-ZUKRh6/kUFoAiTAtTYPZJ3hw9wNxx+BIBOijnlG9PnrJsCcSjs1wyyD6vJpaYtgnzDrKYRSqf3OO6Rfa93xsRg==}
    engines: {node: '>= 0.4'}

  graceful-fs@4.2.11:
    resolution: {integrity: sha512-RbJ5/jmFcNNCcDV5o9eTnBLJ/HszWV0P73bc+Ff4nS/rJj+YaS6IGyiOL0VoBYX+l1Wrl3k63h/KrH+nhJ0XvQ==}

  graphemer@1.4.0:
    resolution: {integrity: sha512-EtKwoO6kxCL9WO5xipiHTZlSzBm7WLT627TqC/uVRd0HKmq8NXyebnNYxDoBi7wt8eTWrUrKXCOVaFq9x1kgag==}

  gray-matter@4.0.3:
    resolution: {integrity: sha512-5v6yZd4JK3eMI3FqqCouswVqwugaA9r4dNZB1wwcmrD02QkV5H0y7XBQW8QwQqEaZY1pM9aqORSORhJRdNK44Q==}
    engines: {node: '>=6.0'}

  h3@1.15.1:
    resolution: {integrity: sha512-+ORaOBttdUm1E2Uu/obAyCguiI7MbBvsLTndc3gyK3zU+SYLoZXlyCP9Xgy0gikkGufFLTZXCXD6+4BsufnmHA==}

  has-bigints@1.1.0:
    resolution: {integrity: sha512-R3pbpkcIqv2Pm3dUwgjclDRVmWpTJW2DcMzcIhEXEx1oh/CEMObMm3KLmRJOdvhM7o4uQBnwr8pzRK2sJWIqfg==}
    engines: {node: '>= 0.4'}

  has-flag@4.0.0:
    resolution: {integrity: sha512-EykJT/Q1KjTWctppgIAgfSO0tKVuZUjhgMr17kqTumMl6Afv3EISleU7qZUzoXDFTAHTDC4NOoG/ZxU3EvlMPQ==}
    engines: {node: '>=8'}

  has-property-descriptors@1.0.2:
    resolution: {integrity: sha512-55JNKuIW+vq4Ke1BjOTjM2YctQIvCT7GFzHwmfZPGo5wnrgkid0YQtnAleFSqumZm4az3n2BS+erby5ipJdgrg==}

  has-proto@1.2.0:
    resolution: {integrity: sha512-KIL7eQPfHQRC8+XluaIw7BHUwwqL19bQn4hzNgdr+1wXoU0KKj6rufu47lhY7KbJR2C6T6+PfyN0Ea7wkSS+qQ==}
    engines: {node: '>= 0.4'}

  has-symbols@1.1.0:
    resolution: {integrity: sha512-1cDNdwJ2Jaohmb3sg4OmKaMBwuC48sYni5HUw2DvsC8LjGTLK9h+eb1X6RyuOHe4hT0ULCW68iomhjUoKUqlPQ==}
    engines: {node: '>= 0.4'}

  has-tostringtag@1.0.2:
    resolution: {integrity: sha512-NqADB8VjPFLM2V0VvHUewwwsw0ZWBaIdgo+ieHtK3hasLz4qeCRjYcqfB6AQrBggRKppKF8L52/VqdVsO47Dlw==}
    engines: {node: '>= 0.4'}

  hasown@2.0.2:
    resolution: {integrity: sha512-0hJU9SCPvmMzIBdZFqNPXWa6dqh7WdH0cII9y+CyS8rG3nL48Bclra9HmKhVVUHyPWNH5Y7xDwAB7bfgSjkUMQ==}
    engines: {node: '>= 0.4'}

  hast-util-from-dom@5.0.1:
    resolution: {integrity: sha512-N+LqofjR2zuzTjCPzyDUdSshy4Ma6li7p/c3pA78uTwzFgENbgbUrm2ugwsOdcjI1muO+o6Dgzp9p8WHtn/39Q==}

  hast-util-from-html-isomorphic@2.0.0:
    resolution: {integrity: sha512-zJfpXq44yff2hmE0XmwEOzdWin5xwH+QIhMLOScpX91e/NSGPsAzNCvLQDIEPyO2TXi+lBmU6hjLIhV8MwP2kw==}

  hast-util-from-html@2.0.3:
    resolution: {integrity: sha512-CUSRHXyKjzHov8yKsQjGOElXy/3EKpyX56ELnkHH34vDVw1N1XSQ1ZcAvTyAPtGqLTuKP/uxM+aLkSPqF/EtMw==}

  hast-util-from-parse5@8.0.3:
    resolution: {integrity: sha512-3kxEVkEKt0zvcZ3hCRYI8rqrgwtlIOFMWkbclACvjlDw8Li9S2hk/d51OI0nr/gIpdMHNepwgOKqZ/sy0Clpyg==}

  hast-util-is-element@3.0.0:
    resolution: {integrity: sha512-Val9mnv2IWpLbNPqc/pUem+a7Ipj2aHacCwgNfTiK0vJKl0LF+4Ba4+v1oPHFpf3bLYmreq0/l3Gud9S5OH42g==}

  hast-util-parse-selector@4.0.0:
    resolution: {integrity: sha512-wkQCkSYoOGCRKERFWcxMVMOcYE2K1AaNLU8DXS9arxnLOUEWbOXKXiJUNzEpqZ3JOKpnha3jkFrumEjVliDe7A==}

  hast-util-sanitize@5.0.2:
    resolution: {integrity: sha512-3yTWghByc50aGS7JlGhk61SPenfE/p1oaFeNwkOOyrscaOkMGrcW9+Cy/QAIOBpZxP1yqDIzFMR0+Np0i0+usg==}

  hast-util-to-html@9.0.5:
    resolution: {integrity: sha512-OguPdidb+fbHQSU4Q4ZiLKnzWo8Wwsf5bZfbvu7//a9oTYoqD/fWpe96NuHkoS9h0ccGOTe0C4NGXdtS0iObOw==}

  hast-util-to-jsx-runtime@2.3.6:
    resolution: {integrity: sha512-zl6s8LwNyo1P9uw+XJGvZtdFF1GdAkOg8ujOw+4Pyb76874fLps4ueHXDhXWdk6YHQ6OgUtinliG7RsYvCbbBg==}

  hast-util-to-text@4.0.2:
    resolution: {integrity: sha512-KK6y/BN8lbaq654j7JgBydev7wuNMcID54lkRav1P0CaE1e47P72AWWPiGKXTJU271ooYzcvTAn/Zt0REnvc7A==}

  hast-util-whitespace@3.0.0:
    resolution: {integrity: sha512-88JUN06ipLwsnv+dVn+OIYOvAuvBMy/Qoi6O7mQHxdPXpjy+Cd6xRkWwux7DKO+4sYILtLBRIKgsdpS2gQc7qw==}

  hastscript@9.0.1:
    resolution: {integrity: sha512-g7df9rMFX/SPi34tyGCyUBREQoKkapwdY/T04Qn9TDWfHhAYt4/I0gMVirzK5wEzeUqIjEB+LXC/ypb7Aqno5w==}

  hey-listen@1.0.8:
    resolution: {integrity: sha512-COpmrF2NOg4TBWUJ5UVyaCU2A88wEMkUPK4hNqyCkqHbxT92BbvfjoSozkAIIm6XhicGlJHhFdullInrdhwU8Q==}

  highlight.js@11.11.1:
    resolution: {integrity: sha512-Xwwo44whKBVCYoliBQwaPvtd/2tYFkRQtXDWj1nackaV2JPXx3L0+Jvd8/qCJ2p+ML0/XVkJ2q+Mr+UVdpJK5w==}
    engines: {node: '>=12.0.0'}

  html-url-attributes@3.0.1:
    resolution: {integrity: sha512-ol6UPyBWqsrO6EJySPz2O7ZSr856WDrEzM5zMqp+FJJLGMW35cLYmmZnl0vztAZxRUoNZJFTCohfjuIJ8I4QBQ==}

  html-void-elements@3.0.0:
    resolution: {integrity: sha512-bEqo66MRXsUGxWHV5IP0PUiAWwoEjba4VCzg0LjFJBpchPaTfyfCKTG6bc5F8ucKec3q5y6qOdGyYTSBEvhCrg==}

  human-signals@5.0.0:
    resolution: {integrity: sha512-AXcZb6vzzrFAUE61HnN4mpLqd/cSIwNQjtNWR0euPm6y0iqx3G4gOXaIDdtdDwZmhwe82LA6+zinmW4UBWVePQ==}
    engines: {node: '>=16.17.0'}

  husky@9.1.7:
    resolution: {integrity: sha512-5gs5ytaNjBrh5Ow3zrvdUUY+0VxIuWVL4i9irt6friV+BqdCfmV11CQTWMiBYWHbXhco+J1kHfTOUkePhCDvMA==}
    engines: {node: '>=18'}
    hasBin: true

  hyparquet@1.10.1:
    resolution: {integrity: sha512-79Qx+oqAoRIAeooCLUU5vze4XDZVKEkg1m+bzEJsVtEXkECMDrZmwCNFrvpzCwDM5Xz1o6x3Adx538DF77R6QA==}

  idb-keyval@6.2.1:
    resolution: {integrity: sha512-8Sb3veuYCyrZL+VBt9LJfZjLUPWVvqn8tG28VqYNFCo43KHcKuq+b4EiXGeuaLAQWL2YmyDgMp2aSpH9JHsEQg==}

  ieee754@1.2.1:
    resolution: {integrity: sha512-dcyqhDvX1C46lXZcVqCpK+FtMRQVdIMN6/Df5js2zouUsqG7I6sFxitIC+7KYK29KdXOLHdu9zL4sFnoVQnqaA==}

  ignore@5.3.2:
    resolution: {integrity: sha512-hsBTNUqQTDwkWtcdYI2i06Y/nUBEsNEDJKjWdigLvegy8kDuJAS8uRlpkkcQpyEXL0Z/pjDy5HBmMjRCJ2gq+g==}
    engines: {node: '>= 4'}

  import-fresh@3.3.1:
    resolution: {integrity: sha512-TR3KfrTZTYLPB6jUjfx6MF9WcWrHL9su5TObK4ZkYgBdWKPOFoSoQIdEuTuR82pmtxH2spWG9h6etwfr1pLBqQ==}
    engines: {node: '>=6'}

  imurmurhash@0.1.4:
    resolution: {integrity: sha512-JmXMZ6wuvDmLiHEml9ykzqO6lwFbof0GG4IkcGaENdCRDDmMVnny7s5HsIgHCbaq0w2MyPhDqkhTUgS2LU2PHA==}
    engines: {node: '>=0.8.19'}

  inherits@2.0.4:
    resolution: {integrity: sha512-k/vGaX4/Yla3WzyMCvTQOXYeIHvqOKtnqBduzTHpzpQZzAskKMhZ2K+EnBiSM9zGSoIFeMpXKxa4dYeZIQqewQ==}

  inline-style-parser@0.2.4:
    resolution: {integrity: sha512-0aO8FkhNZlj/ZIbNi7Lxxr12obT7cL1moPfE4tg1LkX7LlLfC6DeX4l2ZEud1ukP9jNQyNnfzQVqwbwmAATY4Q==}

  internal-slot@1.1.0:
    resolution: {integrity: sha512-4gd7VpWNQNB4UKKCFFVcp1AVv+FMOgs9NKzjHKusc8jTMhd5eL1NqQqOpE0KzMds804/yHlglp3uxgluOqAPLw==}
    engines: {node: '>= 0.4'}

  iron-webcrypto@1.2.1:
    resolution: {integrity: sha512-feOM6FaSr6rEABp/eDfVseKyTMDt+KGpeB35SkVn9Tyn0CqvVsY3EwI0v5i8nMHyJnzCIQf7nsy3p41TPkJZhg==}

  is-alphabetical@2.0.1:
    resolution: {integrity: sha512-FWyyY60MeTNyeSRpkM2Iry0G9hpr7/9kD40mD/cGQEuilcZYS4okz8SN2Q6rLCJ8gbCt6fN+rC+6tMGS99LaxQ==}

  is-alphanumerical@2.0.1:
    resolution: {integrity: sha512-hmbYhX/9MUMF5uh7tOXyK/n0ZvWpad5caBA17GsC6vyuCqaWliRG5K1qS9inmUhEMaOBIW7/whAnSwveW/LtZw==}

  is-arguments@1.2.0:
    resolution: {integrity: sha512-7bVbi0huj/wrIAOzb8U1aszg9kdi3KN/CyU19CTI7tAoZYEZoL9yCDXpbXN+uPsuWnP02cyug1gleqq+TU+YCA==}
    engines: {node: '>= 0.4'}

  is-array-buffer@3.0.5:
    resolution: {integrity: sha512-DDfANUiiG2wC1qawP66qlTugJeL5HyzMpfr8lLK+jMQirGzNod0B12cFB/9q838Ru27sBwfw78/rdoU7RERz6A==}
    engines: {node: '>= 0.4'}

  is-arrayish@0.3.2:
    resolution: {integrity: sha512-eVRqCvVlZbuw3GrM63ovNSNAeA1K16kaR/LRY/92w0zxQ5/1YzwblUX652i4Xs9RwAGjW9d9y6X88t8OaAJfWQ==}

  is-async-function@2.1.1:
    resolution: {integrity: sha512-9dgM/cZBnNvjzaMYHVoxxfPj2QXt22Ev7SuuPrs+xav0ukGB0S6d4ydZdEiM48kLx5kDV+QBPrpVnFyefL8kkQ==}
    engines: {node: '>= 0.4'}

  is-bigint@1.1.0:
    resolution: {integrity: sha512-n4ZT37wG78iz03xPRKJrHTdZbe3IicyucEtdRsV5yglwc3GyUfbAfpSeD0FJ41NbUNSt5wbhqfp1fS+BgnvDFQ==}
    engines: {node: '>= 0.4'}

  is-boolean-object@1.2.2:
    resolution: {integrity: sha512-wa56o2/ElJMYqjCjGkXri7it5FbebW5usLw/nPmCMs5DeZ7eziSYZhSmPRn0txqeW4LnAmQQU7FgqLpsEFKM4A==}
    engines: {node: '>= 0.4'}

  is-bun-module@2.0.0:
    resolution: {integrity: sha512-gNCGbnnnnFAUGKeZ9PdbyeGYJqewpmc2aKHUEMO5nQPWU9lOmv7jcmQIv+qHD8fXW6W7qfuCwX4rY9LNRjXrkQ==}

  is-callable@1.2.7:
    resolution: {integrity: sha512-1BC0BVFhS/p0qtw6enp8e+8OD0UrK0oFLztSjNzhcKA3WDuJxxAPXzPuPtKkjEY9UUoEWlX/8fgKeu2S8i9JTA==}
    engines: {node: '>= 0.4'}

  is-core-module@2.16.1:
    resolution: {integrity: sha512-UfoeMA6fIJ8wTYFEUjelnaGI67v6+N7qXJEvQuIGa99l4xsCruSYOVSQ0uPANn4dAzm8lkYPaKLrrijLq7x23w==}
    engines: {node: '>= 0.4'}

  is-data-view@1.0.2:
    resolution: {integrity: sha512-RKtWF8pGmS87i2D6gqQu/l7EYRlVdfzemCJN/P3UOs//x1QE7mfhvzHIApBTRf7axvT6DMGwSwBXYCT0nfB9xw==}
    engines: {node: '>= 0.4'}

  is-date-object@1.1.0:
    resolution: {integrity: sha512-PwwhEakHVKTdRNVOw+/Gyh0+MzlCl4R6qKvkhuvLtPMggI1WAHt9sOwZxQLSGpUaDnrdyDsomoRgNnCfKNSXXg==}
    engines: {node: '>= 0.4'}

  is-decimal@2.0.1:
    resolution: {integrity: sha512-AAB9hiomQs5DXWcRB1rqsxGUstbRroFOPPVAomNk/3XHR5JyEZChOyTWe2oayKnsSsr/kcGqF+z6yuH6HHpN0A==}

  is-extendable@0.1.1:
    resolution: {integrity: sha512-5BMULNob1vgFX6EjQw5izWDxrecWK9AM72rugNr0TFldMOi0fj6Jk+zeKIt0xGj4cEfQIJth4w3OKWOJ4f+AFw==}
    engines: {node: '>=0.10.0'}

  is-extglob@2.1.1:
    resolution: {integrity: sha512-SbKbANkN603Vi4jEZv49LeVJMn4yGwsbzZworEoyEiutsN3nJYdbO36zfhGJ6QEDpOZIFkDtnq5JRxmvl3jsoQ==}
    engines: {node: '>=0.10.0'}

  is-finalizationregistry@1.1.1:
    resolution: {integrity: sha512-1pC6N8qWJbWoPtEjgcL2xyhQOP491EQjeUo3qTKcmV8YSDDJrOepfG8pcC7h/QgnQHYSv0mJ3Z/ZWxmatVrysg==}
    engines: {node: '>= 0.4'}

  is-fullwidth-code-point@3.0.0:
    resolution: {integrity: sha512-zymm5+u+sCsSWyD9qNaejV3DFvhCKclKdizYaJUuHA83RLjb7nSuGnddCHGv0hk+KY7BMAlsWeK4Ueg6EV6XQg==}
    engines: {node: '>=8'}

  is-fullwidth-code-point@4.0.0:
    resolution: {integrity: sha512-O4L094N2/dZ7xqVdrXhh9r1KODPJpFms8B5sGdJLPy664AgvXsreZUyCQQNItZRDlYug4xStLjNp/sz3HvBowQ==}
    engines: {node: '>=12'}

  is-fullwidth-code-point@5.0.0:
    resolution: {integrity: sha512-OVa3u9kkBbw7b8Xw5F9P+D/T9X+Z4+JruYVNapTjPYZYUznQ5YfWeFkOj606XYYW8yugTfC8Pj0hYqvi4ryAhA==}
    engines: {node: '>=18'}

  is-generator-function@1.1.0:
    resolution: {integrity: sha512-nPUB5km40q9e8UfN/Zc24eLlzdSf9OfKByBw9CIdw4H1giPMeA0OIJvbchsCu4npfI2QcMVBsGEBHKZ7wLTWmQ==}
    engines: {node: '>= 0.4'}

  is-glob@4.0.3:
    resolution: {integrity: sha512-xelSayHH36ZgE7ZWhli7pW34hNbNl8Ojv5KVmkJD4hBdD3th8Tfk9vYasLM+mXWOZhFkgZfxhLSnrwRr4elSSg==}
    engines: {node: '>=0.10.0'}

  is-hexadecimal@2.0.1:
    resolution: {integrity: sha512-DgZQp241c8oO6cA1SbTEWiXeoxV42vlcJxgH+B3hi1AiqqKruZR3ZGF8In3fj4+/y/7rHvlOZLZtgJ/4ttYGZg==}

  is-map@2.0.3:
    resolution: {integrity: sha512-1Qed0/Hr2m+YqxnM09CjA2d/i6YZNfF6R2oRAOj36eUdS6qIV/huPJNSEpKbupewFs+ZsJlxsjjPbc0/afW6Lw==}
    engines: {node: '>= 0.4'}

  is-number-object@1.1.1:
    resolution: {integrity: sha512-lZhclumE1G6VYD8VHe35wFaIif+CTy5SJIi5+3y4psDgWu4wPDoBhF8NxUOinEc7pHgiTsT6MaBb92rKhhD+Xw==}
    engines: {node: '>= 0.4'}

  is-number@7.0.0:
    resolution: {integrity: sha512-41Cifkg6e8TylSpdtTpeLVMqvSBEVzTttHvERD741+pnZ8ANv0004MRL43QKPDlK9cGvNp6NZWZUBlbGXYxxng==}
    engines: {node: '>=0.12.0'}

  is-plain-obj@4.1.0:
    resolution: {integrity: sha512-+Pgi+vMuUNkJyExiMBt5IlFoMyKnr5zhJ4Uspz58WOhBF5QoIZkFyNHIbBAtHwzVAgk5RtndVNsDRN61/mmDqg==}
    engines: {node: '>=12'}

  is-regex@1.2.1:
    resolution: {integrity: sha512-MjYsKHO5O7mCsmRGxWcLWheFqN9DJ/2TmngvjKXihe6efViPqc274+Fx/4fYj/r03+ESvBdTXK0V6tA3rgez1g==}
    engines: {node: '>= 0.4'}

  is-set@2.0.3:
    resolution: {integrity: sha512-iPAjerrse27/ygGLxw+EBR9agv9Y6uLeYVJMu+QNCoouJ1/1ri0mGrcWpfCqFZuzzx3WjtwxG098X+n4OuRkPg==}
    engines: {node: '>= 0.4'}

  is-shared-array-buffer@1.0.4:
    resolution: {integrity: sha512-ISWac8drv4ZGfwKl5slpHG9OwPNty4jOWPRIhBpxOoD+hqITiwuipOQ2bNthAzwA3B4fIjO4Nln74N0S9byq8A==}
    engines: {node: '>= 0.4'}

  is-stream@2.0.1:
    resolution: {integrity: sha512-hFoiJiTl63nn+kstHGBtewWSKnQLpyb155KHheA1l39uvtO9nWIop1p3udqPcUd/xbF1VLMO4n7OI6p7RbngDg==}
    engines: {node: '>=8'}

  is-stream@3.0.0:
    resolution: {integrity: sha512-LnQR4bZ9IADDRSkvpqMGvt/tEJWclzklNgSw48V5EAaAeDd6qGvN8ei6k5p0tvxSR171VmGyHuTiAOfxAbr8kA==}
    engines: {node: ^12.20.0 || ^14.13.1 || >=16.0.0}

  is-string@1.1.1:
    resolution: {integrity: sha512-BtEeSsoaQjlSPBemMQIrY1MY0uM6vnS1g5fmufYOtnxLGUZM2178PKbhsk7Ffv58IX+ZtcvoGwccYsh0PglkAA==}
    engines: {node: '>= 0.4'}

  is-symbol@1.1.1:
    resolution: {integrity: sha512-9gGx6GTtCQM73BgmHQXfDmLtfjjTUDSyoxTCbp5WtoixAhfgsDirWIcVQ/IHpvI5Vgd5i/J5F7B9cN/WlVbC/w==}
    engines: {node: '>= 0.4'}

  is-typed-array@1.1.15:
    resolution: {integrity: sha512-p3EcsicXjit7SaskXHs1hA91QxgTw46Fv6EFKKGS5DRFLD8yKnohjF3hxoju94b/OcMZoQukzpPpBE9uLVKzgQ==}
    engines: {node: '>= 0.4'}

  is-weakmap@2.0.2:
    resolution: {integrity: sha512-K5pXYOm9wqY1RgjpL3YTkF39tni1XajUIkawTLUo9EZEVUFga5gSQJF8nNS7ZwJQ02y+1YCNYcMh+HIf1ZqE+w==}
    engines: {node: '>= 0.4'}

  is-weakref@1.1.1:
    resolution: {integrity: sha512-6i9mGWSlqzNMEqpCp93KwRS1uUOodk2OJ6b+sq7ZPDSy2WuI5NFIxp/254TytR8ftefexkWn5xNiHUNpPOfSew==}
    engines: {node: '>= 0.4'}

  is-weakset@2.0.4:
    resolution: {integrity: sha512-mfcwb6IzQyOKTs84CQMrOwW4gQcaTOAWJ0zzJCl2WSPDrWk/OzDaImWFH3djXhb24g4eudZfLRozAvPGw4d9hQ==}
    engines: {node: '>= 0.4'}

  isarray@1.0.0:
    resolution: {integrity: sha512-VLghIWNM6ELQzo7zwmcg0NmTVyWKYjvIeM83yjp0wRDTmUnrM678fQbcKBo6n2CJEF0szoG//ytg+TKla89ALQ==}

  isarray@2.0.5:
    resolution: {integrity: sha512-xHjhDr3cNBK0BzdUJSPXZntQUx/mwMS5Rw4A7lPJ90XGAO6ISP/ePDNuo0vhqOZU+UD5JoodwCAAoZQd3FeAKw==}

  isexe@2.0.0:
    resolution: {integrity: sha512-RHxMLp9lnKHGHRng9QFhRCMbYAcVpn69smSGcq3f36xjgVVWThj4qqLbTLlq7Ssj8B+fIQ1EuCEGI2lKsyQeIw==}

  isows@1.0.6:
    resolution: {integrity: sha512-lPHCayd40oW98/I0uvgaHKWCSvkzY27LjWLbtzOm64yQ+G3Q5npjjbdppU65iZXkK1Zt+kH9pfegli0AYfwYYw==}
    peerDependencies:
      ws: '*'

  iterator.prototype@1.1.5:
    resolution: {integrity: sha512-H0dkQoCa3b2VEeKQBOxFph+JAbcrQdE7KC0UkqwpLmv2EC4P41QXP+rqo9wYodACiG5/WM5s9oDApTU8utwj9g==}
    engines: {node: '>= 0.4'}

  jdenticon@3.3.0:
    resolution: {integrity: sha512-DhuBRNRIybGPeAjMjdHbkIfiwZCCmf8ggu7C49jhp6aJ7DYsZfudnvnTY5/1vgUhrGA7JaDAx1WevnpjCPvaGg==}
    engines: {node: '>=6.4.0'}
    hasBin: true

  jiti@2.4.2:
    resolution: {integrity: sha512-rg9zJN+G4n2nfJl5MW3BMygZX56zKPNVEYYqq7adpmMh4Jn2QNEwhvQlFy6jPVdcod7txZtKHWnyZiA3a0zP7A==}
    hasBin: true

  js-tokens@4.0.0:
    resolution: {integrity: sha512-RdJUflcE3cUzKiMqQgsCu06FPu9UdIJO0beYbPhHN4k6apgJtifcoCtT9bcxOpYBtpD2kCM6Sbzg4CausW/PKQ==}

  js-yaml@3.14.1:
    resolution: {integrity: sha512-okMH7OXXJ7YrN9Ok3/SXrnu4iX9yOk+25nqX4imS2npuvTYDmo/QEZoqwZkYaIDk3jVvBOTOIEgEhaLOynBS9g==}
    hasBin: true

  js-yaml@4.1.0:
    resolution: {integrity: sha512-wpxZs9NoxZaJESJGIZTyDEaYpl0FKSA+FB9aJiyemKhMwkxQg63h4T1KJgUGHpTqPDNRcmmYLugrRjJlBtWvRA==}
    hasBin: true

<<<<<<< HEAD
  jsesc@3.1.0:
    resolution: {integrity: sha512-/sM3dO2FOzXjKQhJuo0Q173wf2KOo8t4I8vHy6lF9poUp7bKT0/NHE8fPX23PwfhnykfqnC2xRxOnVw5XuGIaA==}
    engines: {node: '>=6'}
    hasBin: true
=======
  jsbn@1.1.0:
    resolution: {integrity: sha512-4bYVV3aAMtDTTu4+xsDYa6sy9GyJ69/amsu9sYF2zqjiEoZA5xJi3BrfX3uY+/IekIu7MwdObdbDWpoZdBv3/A==}
>>>>>>> 15e1c300

  json-bignum@0.0.3:
    resolution: {integrity: sha512-2WHyXj3OfHSgNyuzDbSxI1w2jgw5gkWSWhS7Qg4bWXx1nLk3jnbwfUeS0PSba3IzpTUWdHxBieELUzXRjQB2zg==}
    engines: {node: '>=0.8'}

  json-buffer@3.0.1:
    resolution: {integrity: sha512-4bV5BfR2mqfQTJm+V5tPPdf+ZpuhiIvTuAB5g8kcrXOZpTT/QwwVRWBywX1ozr6lEuPdbHxwaJlm9G6mI2sfSQ==}

  json-rpc-engine@6.1.0:
    resolution: {integrity: sha512-NEdLrtrq1jUZyfjkr9OCz9EzCNhnRyWtt1PAnvnhwy6e8XETS0Dtc+ZNCO2gvuAoKsIn2+vCSowXTYE4CkgnAQ==}
    engines: {node: '>=10.0.0'}

  json-rpc-random-id@1.0.1:
    resolution: {integrity: sha512-RJ9YYNCkhVDBuP4zN5BBtYAzEl03yq/jIIsyif0JY9qyJuQQZNeDK7anAPKKlyEtLSj2s8h6hNh2F8zO5q7ScA==}

  json-schema-traverse@0.4.1:
    resolution: {integrity: sha512-xbbCH5dCYU5T8LcEhhuh7HJ88HXuW3qsI3Y0zOZFKfZEHcpWiHU/Jxzk629Brsab/mMiHQti9wMP+845RPe3Vg==}

  json-stable-stringify-without-jsonify@1.0.1:
    resolution: {integrity: sha512-Bdboy+l7tA3OGW6FjyFHWkP5LuByj1Tk33Ljyq0axyzdk9//JSi2u3fP1QSmd1KNwq6VOKYGlAu87CisVir6Pw==}

  json5@1.0.2:
    resolution: {integrity: sha512-g1MWMLBiz8FKi1e4w0UyVL3w+iJceWAFBAaBnnGKOpNa5f8TLktkbre1+s6oICydWAm+HRUGTmI+//xv2hvXYA==}
    hasBin: true

  jsonfile@6.1.0:
    resolution: {integrity: sha512-5dgndWOriYSm5cnYaJNhalLNDKOqFwyDB/rr1E9ZsGciGvKPs8R2xYGCacuf3z6K1YKDz182fd+fY3cn3pMqXQ==}

  jsx-ast-utils@3.3.5:
    resolution: {integrity: sha512-ZZow9HBI5O6EPgSJLUb8n2NKgmVWTwCvHGwFuJlMjvLFqlGG6pjirPhtdsseaLZjSibD8eegzmYpUZwoIlj2cQ==}
    engines: {node: '>=4.0'}

  katex@0.16.21:
    resolution: {integrity: sha512-XvqR7FgOHtWupfMiigNzmh+MgUVmDGU2kXZm899ZkPfcuoPuFxyHmXsgATDpFZDAXCI8tvinaVcDo8PIIJSo4A==}
    hasBin: true

  keccak@3.0.4:
    resolution: {integrity: sha512-3vKuW0jV8J3XNTzvfyicFR5qvxrSAGl7KIhvgOu5cmWwM7tZRj3fMbj/pfIf4be7aznbc+prBWGjywox/g2Y6Q==}
    engines: {node: '>=10.0.0'}

  keyv@4.5.4:
    resolution: {integrity: sha512-oxVHkHR/EJf2CNXnWxRLW6mg7JyCCUcG0DtEGmL2ctUo1PNTin1PUil+r/+4r5MpVgC/fn1kjsx7mjSujKqIpw==}

  keyvaluestorage-interface@1.0.0:
    resolution: {integrity: sha512-8t6Q3TclQ4uZynJY9IGr2+SsIGwK9JHcO6ootkHCGA0CrQCRy+VkouYNO2xicET6b9al7QKzpebNow+gkpCL8g==}

  kind-of@6.0.3:
    resolution: {integrity: sha512-dcS1ul+9tmeD95T+x28/ehLgd9mENa3LsvDTtzm3vyBEO7RPptvAD+t44WVXaUjTBRcrpFeFlC8WCruUR456hw==}
    engines: {node: '>=0.10.0'}

  language-subtag-registry@0.3.23:
    resolution: {integrity: sha512-0K65Lea881pHotoGEa5gDlMxt3pctLi2RplBb7Ezh4rRdLEOtgi7n4EwK9lamnUCkKBqaeKRVebTq6BAxSkpXQ==}

  language-tags@1.0.9:
    resolution: {integrity: sha512-MbjN408fEndfiQXbFQ1vnd+1NoLDsnQW41410oQBXiyXDMYH5z505juWa4KUE1LqxRC7DgOgZDbKLxHIwm27hA==}
    engines: {node: '>=0.10'}

  levn@0.4.1:
    resolution: {integrity: sha512-+bT2uH4E5LGE7h/n3evcS/sQlJXCpIp6ym8OWJ5eV6+67Dsql/LaaT7qJBAt2rzfoa/5QBGBhxDix1dMt2kQKQ==}
    engines: {node: '>= 0.8.0'}

  lightningcss-darwin-arm64@1.29.2:
    resolution: {integrity: sha512-cK/eMabSViKn/PG8U/a7aCorpeKLMlK0bQeNHmdb7qUnBkNPnL+oV5DjJUo0kqWsJUapZsM4jCfYItbqBDvlcA==}
    engines: {node: '>= 12.0.0'}
    cpu: [arm64]
    os: [darwin]

  lightningcss-darwin-x64@1.29.2:
    resolution: {integrity: sha512-j5qYxamyQw4kDXX5hnnCKMf3mLlHvG44f24Qyi2965/Ycz829MYqjrVg2H8BidybHBp9kom4D7DR5VqCKDXS0w==}
    engines: {node: '>= 12.0.0'}
    cpu: [x64]
    os: [darwin]

  lightningcss-freebsd-x64@1.29.2:
    resolution: {integrity: sha512-wDk7M2tM78Ii8ek9YjnY8MjV5f5JN2qNVO+/0BAGZRvXKtQrBC4/cn4ssQIpKIPP44YXw6gFdpUF+Ps+RGsCwg==}
    engines: {node: '>= 12.0.0'}
    cpu: [x64]
    os: [freebsd]

  lightningcss-linux-arm-gnueabihf@1.29.2:
    resolution: {integrity: sha512-IRUrOrAF2Z+KExdExe3Rz7NSTuuJ2HvCGlMKoquK5pjvo2JY4Rybr+NrKnq0U0hZnx5AnGsuFHjGnNT14w26sg==}
    engines: {node: '>= 12.0.0'}
    cpu: [arm]
    os: [linux]

  lightningcss-linux-arm64-gnu@1.29.2:
    resolution: {integrity: sha512-KKCpOlmhdjvUTX/mBuaKemp0oeDIBBLFiU5Fnqxh1/DZ4JPZi4evEH7TKoSBFOSOV3J7iEmmBaw/8dpiUvRKlQ==}
    engines: {node: '>= 12.0.0'}
    cpu: [arm64]
    os: [linux]

  lightningcss-linux-arm64-musl@1.29.2:
    resolution: {integrity: sha512-Q64eM1bPlOOUgxFmoPUefqzY1yV3ctFPE6d/Vt7WzLW4rKTv7MyYNky+FWxRpLkNASTnKQUaiMJ87zNODIrrKQ==}
    engines: {node: '>= 12.0.0'}
    cpu: [arm64]
    os: [linux]

  lightningcss-linux-x64-gnu@1.29.2:
    resolution: {integrity: sha512-0v6idDCPG6epLXtBH/RPkHvYx74CVziHo6TMYga8O2EiQApnUPZsbR9nFNrg2cgBzk1AYqEd95TlrsL7nYABQg==}
    engines: {node: '>= 12.0.0'}
    cpu: [x64]
    os: [linux]

  lightningcss-linux-x64-musl@1.29.2:
    resolution: {integrity: sha512-rMpz2yawkgGT8RULc5S4WiZopVMOFWjiItBT7aSfDX4NQav6M44rhn5hjtkKzB+wMTRlLLqxkeYEtQ3dd9696w==}
    engines: {node: '>= 12.0.0'}
    cpu: [x64]
    os: [linux]

  lightningcss-win32-arm64-msvc@1.29.2:
    resolution: {integrity: sha512-nL7zRW6evGQqYVu/bKGK+zShyz8OVzsCotFgc7judbt6wnB2KbiKKJwBE4SGoDBQ1O94RjW4asrCjQL4i8Fhbw==}
    engines: {node: '>= 12.0.0'}
    cpu: [arm64]
    os: [win32]

  lightningcss-win32-x64-msvc@1.29.2:
    resolution: {integrity: sha512-EdIUW3B2vLuHmv7urfzMI/h2fmlnOQBk1xlsDxkN1tCWKjNFjfLhGxYk8C8mzpSfr+A6jFFIi8fU6LbQGsRWjA==}
    engines: {node: '>= 12.0.0'}
    cpu: [x64]
    os: [win32]

  lightningcss@1.29.2:
    resolution: {integrity: sha512-6b6gd/RUXKaw5keVdSEtqFVdzWnU5jMxTUjA2bVcMNPLwSQ08Sv/UodBVtETLCn7k4S1Ibxwh7k68IwLZPgKaA==}
    engines: {node: '>= 12.0.0'}

  lilconfig@3.1.3:
    resolution: {integrity: sha512-/vlFKAoH5Cgt3Ie+JLhRbwOsCQePABiU3tJ1egGvyQ+33R/vcwM2Zl2QR/LzjsBeItPt3oSVXapn+m4nQDvpzw==}
    engines: {node: '>=14'}

  lint-staged@15.5.0:
    resolution: {integrity: sha512-WyCzSbfYGhK7cU+UuDDkzUiytbfbi0ZdPy2orwtM75P3WTtQBzmG40cCxIa8Ii2+XjfxzLH6Be46tUfWS85Xfg==}
    engines: {node: '>=18.12.0'}
    hasBin: true

  listr2@8.2.5:
    resolution: {integrity: sha512-iyAZCeyD+c1gPyE9qpFu8af0Y+MRtmKOncdGoA2S5EY8iFq99dmmvkNnHiWo+pj0s7yH7l3KPIgee77tKpXPWQ==}
    engines: {node: '>=18.0.0'}

  lit-element@3.3.3:
    resolution: {integrity: sha512-XbeRxmTHubXENkV4h8RIPyr8lXc+Ff28rkcQzw3G6up2xg5E8Zu1IgOWIwBLEQsu3cOVFqdYwiVi0hv0SlpqUA==}

  lit-html@2.8.0:
    resolution: {integrity: sha512-o9t+MQM3P4y7M7yNzqAyjp7z+mQGa4NS4CxiyLqFPyFWyc4O+nodLrkrxSaCTrla6M5YOLaT3RpbbqjszB5g3Q==}

  lit@2.8.0:
    resolution: {integrity: sha512-4Sc3OFX9QHOJaHbmTMk28SYgVxLN3ePDjg7hofEft2zWlehFL3LiAuapWc4U/kYwMYJSh2hTCPZ6/LIC7ii0MA==}

  locate-path@5.0.0:
    resolution: {integrity: sha512-t7hw9pI+WvuwNJXwk5zVHpyhIqzg2qTlklJOf0mVxGSbe3Fp2VieZcduNYjaLDoy6p9uGpQEGWG87WpMKlNq8g==}
    engines: {node: '>=8'}

  locate-path@6.0.0:
    resolution: {integrity: sha512-iPZK6eYjbxRu3uB4/WZ3EsEIMJFMqAoopl3R+zuq0UjcAm/MO6KCweDgPfP3elTztoKP3KtnVHxTn2NHBSDVUw==}
    engines: {node: '>=10'}

  lodash.camelcase@4.3.0:
    resolution: {integrity: sha512-TwuEnCnxbc3rAvhf/LbG7tJUDzhqXyFnv3dtzLOPgCG/hODL7WFnsbwktkD7yUV0RrreP/l1PALq/YSg6VvjlA==}

  lodash.castarray@4.4.0:
    resolution: {integrity: sha512-aVx8ztPv7/2ULbArGJ2Y42bG1mEQ5mGjpdvrbJcJFU3TbYybe+QlLS4pst9zV52ymy2in1KpFPiZnAOATxD4+Q==}

  lodash.debounce@4.0.8:
    resolution: {integrity: sha512-FT1yDzDYEoYWhnSGnpE/4Kj1fLZkDFyqRb7fNt6FdYOSxlUWAtp42Eh6Wb0rGIv/m9Bgo7x4GhQbm5Ys4SG5ow==}

  lodash.isplainobject@4.0.6:
    resolution: {integrity: sha512-oSXzaWypCMHkPC3NvBEaPHf0KsA5mvPrOPgQWDsbg8n7orZ290M0BmC/jgRZ4vcJ6DTAhjrsSYgdsW/F+MFOBA==}

  lodash.merge@4.6.2:
    resolution: {integrity: sha512-0KpjqXRVvrYyCsX1swR/XTK0va6VQkQM6MNo7PqW77ByjAhoARA8EfrP1N4+KlKj8YS0ZUCtRT/YUuhyYDujIQ==}

  lodash@4.17.21:
    resolution: {integrity: sha512-v2kDEe57lecTulaDIuNTPy3Ry4gLGJ6Z1O3vE1krgXZNrsQ+LFTGHVxVjcXPs17LhbZVGedAJv8XZ1tvj5FvSg==}

  log-update@6.1.0:
    resolution: {integrity: sha512-9ie8ItPR6tjY5uYJh8K/Zrv/RMZ5VOlOWvtZdEHYSTFKZfIBPQa9tOAEeAWhd+AnIneLJ22w5fjOYtoutpWq5w==}
    engines: {node: '>=18'}

  longest-streak@3.1.0:
    resolution: {integrity: sha512-9Ri+o0JYgehTaVBBDoMqIl8GXtbWg711O3srftcHhZ0dqnETqLaoIK0x17fUw9rFSlK/0NlsKe0Ahhyl5pXE2g==}

  loose-envify@1.4.0:
    resolution: {integrity: sha512-lyuxPGr/Wfhrlem2CL/UcnUc1zcqKAImBDzukY7Y5F/yQiNdko6+fRLevlw1HgMySw7f611UIY408EtxRSoK3Q==}
    hasBin: true

  lowlight@3.3.0:
    resolution: {integrity: sha512-0JNhgFoPvP6U6lE/UdVsSq99tn6DhjjpAj5MxG49ewd2mOBVtwWYIT8ClyABhq198aXXODMU6Ox8DrGy/CpTZQ==}

  lru-cache@10.4.3:
    resolution: {integrity: sha512-JNAzZcXrCt42VGLuYz0zfAzDfAvJWW6AfYlDBQyDV5DClI2m5sAmK+OIO7s59XfsRsWHp02jAJrRadPRGTt6SQ==}

  lucide-react@0.483.0:
    resolution: {integrity: sha512-WldsY17Qb/T3VZdMnVQ9C3DDIP7h1ViDTHVdVGnLZcvHNg30zH/MTQ04RTORjexoGmpsXroiQXZ4QyR0kBy0FA==}
    peerDependencies:
      react: ^16.5.1 || ^17.0.0 || ^18.0.0 || ^19.0.0

  make-dir@3.1.0:
    resolution: {integrity: sha512-g3FeP20LNwhALb/6Cz6Dd4F2ngze0jz7tbzrD2wAV+o9FeNHe4rL+yK2md0J/fiSf1sa1ADhXqi5+oVwOM/eGw==}
    engines: {node: '>=8'}

  make-error@1.3.6:
    resolution: {integrity: sha512-s8UhlNe7vPKomQhC1qFelMokr/Sc3AgNbso3n74mVPA5LTZwkB9NlXf4XPamLxJE8h0gh73rM94xvwRT2CVInw==}

  markdown-table@3.0.4:
    resolution: {integrity: sha512-wiYz4+JrLyb/DqW2hkFJxP7Vd7JuTDm77fvbM8VfEQdmSMqcImWeeRbHwZjBjIFki/VaMK2BhFi7oUUZeM5bqw==}

  math-intrinsics@1.1.0:
    resolution: {integrity: sha512-/IXtbwEk5HTPyEwyKX6hGkYXxM9nbj64B+ilVJnC/R6B0pH5G4V3b0pVbL7DBj4tkhBAppbQUlf6F6Xl9LHu1g==}
    engines: {node: '>= 0.4'}

  mdast-util-find-and-replace@3.0.2:
    resolution: {integrity: sha512-Tmd1Vg/m3Xz43afeNxDIhWRtFZgM2VLyaf4vSTYwudTyeuTneoL3qtWMA5jeLyz/O1vDJmmV4QuScFCA2tBPwg==}

  mdast-util-from-markdown@2.0.2:
    resolution: {integrity: sha512-uZhTV/8NBuw0WHkPTrCqDOl0zVe1BIng5ZtHoDk49ME1qqcjYmmLmOf0gELgcRMxN4w2iuIeVso5/6QymSrgmA==}

  mdast-util-gfm-autolink-literal@2.0.1:
    resolution: {integrity: sha512-5HVP2MKaP6L+G6YaxPNjuL0BPrq9orG3TsrZ9YXbA3vDw/ACI4MEsnoDpn6ZNm7GnZgtAcONJyPhOP8tNJQavQ==}

  mdast-util-gfm-footnote@2.1.0:
    resolution: {integrity: sha512-sqpDWlsHn7Ac9GNZQMeUzPQSMzR6Wv0WKRNvQRg0KqHh02fpTz69Qc1QSseNX29bhz1ROIyNyxExfawVKTm1GQ==}

  mdast-util-gfm-strikethrough@2.0.0:
    resolution: {integrity: sha512-mKKb915TF+OC5ptj5bJ7WFRPdYtuHv0yTRxK2tJvi+BDqbkiG7h7u/9SI89nRAYcmap2xHQL9D+QG/6wSrTtXg==}

  mdast-util-gfm-table@2.0.0:
    resolution: {integrity: sha512-78UEvebzz/rJIxLvE7ZtDd/vIQ0RHv+3Mh5DR96p7cS7HsBhYIICDBCu8csTNWNO6tBWfqXPWekRuj2FNOGOZg==}

  mdast-util-gfm-task-list-item@2.0.0:
    resolution: {integrity: sha512-IrtvNvjxC1o06taBAVJznEnkiHxLFTzgonUdy8hzFVeDun0uTjxxrRGVaNFqkU1wJR3RBPEfsxmU6jDWPofrTQ==}

  mdast-util-gfm@3.1.0:
    resolution: {integrity: sha512-0ulfdQOM3ysHhCJ1p06l0b0VKlhU0wuQs3thxZQagjcjPrlFRqY215uZGHHJan9GEAXd9MbfPjFJz+qMkVR6zQ==}

  mdast-util-math@3.0.0:
    resolution: {integrity: sha512-Tl9GBNeG/AhJnQM221bJR2HPvLOSnLE/T9cJI9tlc6zwQk2nPk/4f0cHkOdEixQPC/j8UtKDdITswvLAy1OZ1w==}

  mdast-util-mdx-expression@2.0.1:
    resolution: {integrity: sha512-J6f+9hUp+ldTZqKRSg7Vw5V6MqjATc+3E4gf3CFNcuZNWD8XdyI6zQ8GqH7f8169MM6P7hMBRDVGnn7oHB9kXQ==}

  mdast-util-mdx-jsx@3.2.0:
    resolution: {integrity: sha512-lj/z8v0r6ZtsN/cGNNtemmmfoLAFZnjMbNyLzBafjzikOM+glrjNHPlf6lQDOTccj9n5b0PPihEBbhneMyGs1Q==}

  mdast-util-mdxjs-esm@2.0.1:
    resolution: {integrity: sha512-EcmOpxsZ96CvlP03NghtH1EsLtr0n9Tm4lPUJUBccV9RwUOneqSycg19n5HGzCf+10LozMRSObtVr3ee1WoHtg==}

  mdast-util-phrasing@4.1.0:
    resolution: {integrity: sha512-TqICwyvJJpBwvGAMZjj4J2n0X8QWp21b9l0o7eXyVJ25YNWYbJDVIyD1bZXE6WtV6RmKJVYmQAKWa0zWOABz2w==}

  mdast-util-to-hast@13.2.0:
    resolution: {integrity: sha512-QGYKEuUsYT9ykKBCMOEDLsU5JRObWQusAolFMeko/tYPufNkRffBAQjIE+99jbA87xv6FgmjLtwjh9wBWajwAA==}

  mdast-util-to-markdown@2.1.2:
    resolution: {integrity: sha512-xj68wMTvGXVOKonmog6LwyJKrYXZPvlwabaryTjLh9LuvovB/KAH+kvi8Gjj+7rJjsFi23nkUxRQv1KqSroMqA==}

  mdast-util-to-string@4.0.0:
    resolution: {integrity: sha512-0H44vDimn51F0YwvxSJSm0eCDOJTRlmN0R1yBh4HLj9wiV1Dn0QoXGbvFAWj2hSItVTlCmBF1hqKlIyUBVFLPg==}

  media-query-parser@2.0.2:
    resolution: {integrity: sha512-1N4qp+jE0pL5Xv4uEcwVUhIkwdUO3S/9gML90nqKA7v7FcOS5vUtatfzok9S9U1EJU8dHWlcv95WLnKmmxZI9w==}

  merge-stream@2.0.0:
    resolution: {integrity: sha512-abv/qOcuPfk3URPfDzmZU1LKmuw8kT+0nIHvKrKgFrwifol/doWcdA4ZqsWQ8ENrFKkd67Mfpo/LovbIUsbt3w==}

  merge2@1.4.1:
    resolution: {integrity: sha512-8q7VEgMJW4J8tcfVPy8g09NcQwZdbwFEqhe/WZkoIzjn/3TGDwtOCYtXGxA3O8tPzpczCCDgv+P2P5y00ZJOOg==}
    engines: {node: '>= 8'}

  micro-ftch@0.3.1:
    resolution: {integrity: sha512-/0LLxhzP0tfiR5hcQebtudP56gUurs2CLkGarnCiB/OqEyUFQ6U3paQi/tgLv0hBJYt2rnr9MNpxz4fiiugstg==}

  micromark-core-commonmark@2.0.3:
    resolution: {integrity: sha512-RDBrHEMSxVFLg6xvnXmb1Ayr2WzLAWjeSATAoxwKYJV94TeNavgoIdA0a9ytzDSVzBy2YKFK+emCPOEibLeCrg==}

  micromark-extension-gfm-autolink-literal@2.1.0:
    resolution: {integrity: sha512-oOg7knzhicgQ3t4QCjCWgTmfNhvQbDDnJeVu9v81r7NltNCVmhPy1fJRX27pISafdjL+SVc4d3l48Gb6pbRypw==}

  micromark-extension-gfm-footnote@2.1.0:
    resolution: {integrity: sha512-/yPhxI1ntnDNsiHtzLKYnE3vf9JZ6cAisqVDauhp4CEHxlb4uoOTxOCJ+9s51bIB8U1N1FJ1RXOKTIlD5B/gqw==}

  micromark-extension-gfm-strikethrough@2.1.0:
    resolution: {integrity: sha512-ADVjpOOkjz1hhkZLlBiYA9cR2Anf8F4HqZUO6e5eDcPQd0Txw5fxLzzxnEkSkfnD0wziSGiv7sYhk/ktvbf1uw==}

  micromark-extension-gfm-table@2.1.1:
    resolution: {integrity: sha512-t2OU/dXXioARrC6yWfJ4hqB7rct14e8f7m0cbI5hUmDyyIlwv5vEtooptH8INkbLzOatzKuVbQmAYcbWoyz6Dg==}

  micromark-extension-gfm-tagfilter@2.0.0:
    resolution: {integrity: sha512-xHlTOmuCSotIA8TW1mDIM6X2O1SiX5P9IuDtqGonFhEK0qgRI4yeC6vMxEV2dgyr2TiD+2PQ10o+cOhdVAcwfg==}

  micromark-extension-gfm-task-list-item@2.1.0:
    resolution: {integrity: sha512-qIBZhqxqI6fjLDYFTBIa4eivDMnP+OZqsNwmQ3xNLE4Cxwc+zfQEfbs6tzAo2Hjq+bh6q5F+Z8/cksrLFYWQQw==}

  micromark-extension-gfm@3.0.0:
    resolution: {integrity: sha512-vsKArQsicm7t0z2GugkCKtZehqUm31oeGBV/KVSorWSy8ZlNAv7ytjFhvaryUiCUJYqs+NoE6AFhpQvBTM6Q4w==}

  micromark-extension-math@3.1.0:
    resolution: {integrity: sha512-lvEqd+fHjATVs+2v/8kg9i5Q0AP2k85H0WUOwpIVvUML8BapsMvh1XAogmQjOCsLpoKRCVQqEkQBB3NhVBcsOg==}

  micromark-factory-destination@2.0.1:
    resolution: {integrity: sha512-Xe6rDdJlkmbFRExpTOmRj9N3MaWmbAgdpSrBQvCFqhezUn4AHqJHbaEnfbVYYiexVSs//tqOdY/DxhjdCiJnIA==}

  micromark-factory-label@2.0.1:
    resolution: {integrity: sha512-VFMekyQExqIW7xIChcXn4ok29YE3rnuyveW3wZQWWqF4Nv9Wk5rgJ99KzPvHjkmPXF93FXIbBp6YdW3t71/7Vg==}

  micromark-factory-space@2.0.1:
    resolution: {integrity: sha512-zRkxjtBxxLd2Sc0d+fbnEunsTj46SWXgXciZmHq0kDYGnck/ZSGj9/wULTV95uoeYiK5hRXP2mJ98Uo4cq/LQg==}

  micromark-factory-title@2.0.1:
    resolution: {integrity: sha512-5bZ+3CjhAd9eChYTHsjy6TGxpOFSKgKKJPJxr293jTbfry2KDoWkhBb6TcPVB4NmzaPhMs1Frm9AZH7OD4Cjzw==}

  micromark-factory-whitespace@2.0.1:
    resolution: {integrity: sha512-Ob0nuZ3PKt/n0hORHyvoD9uZhr+Za8sFoP+OnMcnWK5lngSzALgQYKMr9RJVOWLqQYuyn6ulqGWSXdwf6F80lQ==}

  micromark-util-character@2.1.1:
    resolution: {integrity: sha512-wv8tdUTJ3thSFFFJKtpYKOYiGP2+v96Hvk4Tu8KpCAsTMs6yi+nVmGh1syvSCsaxz45J6Jbw+9DD6g97+NV67Q==}

  micromark-util-chunked@2.0.1:
    resolution: {integrity: sha512-QUNFEOPELfmvv+4xiNg2sRYeS/P84pTW0TCgP5zc9FpXetHY0ab7SxKyAQCNCc1eK0459uoLI1y5oO5Vc1dbhA==}

  micromark-util-classify-character@2.0.1:
    resolution: {integrity: sha512-K0kHzM6afW/MbeWYWLjoHQv1sgg2Q9EccHEDzSkxiP/EaagNzCm7T/WMKZ3rjMbvIpvBiZgwR3dKMygtA4mG1Q==}

  micromark-util-combine-extensions@2.0.1:
    resolution: {integrity: sha512-OnAnH8Ujmy59JcyZw8JSbK9cGpdVY44NKgSM7E9Eh7DiLS2E9RNQf0dONaGDzEG9yjEl5hcqeIsj4hfRkLH/Bg==}

  micromark-util-decode-numeric-character-reference@2.0.2:
    resolution: {integrity: sha512-ccUbYk6CwVdkmCQMyr64dXz42EfHGkPQlBj5p7YVGzq8I7CtjXZJrubAYezf7Rp+bjPseiROqe7G6foFd+lEuw==}

  micromark-util-decode-string@2.0.1:
    resolution: {integrity: sha512-nDV/77Fj6eH1ynwscYTOsbK7rR//Uj0bZXBwJZRfaLEJ1iGBR6kIfNmlNqaqJf649EP0F3NWNdeJi03elllNUQ==}

  micromark-util-encode@2.0.1:
    resolution: {integrity: sha512-c3cVx2y4KqUnwopcO9b/SCdo2O67LwJJ/UyqGfbigahfegL9myoEFoDYZgkT7f36T0bLrM9hZTAaAyH+PCAXjw==}

  micromark-util-html-tag-name@2.0.1:
    resolution: {integrity: sha512-2cNEiYDhCWKI+Gs9T0Tiysk136SnR13hhO8yW6BGNyhOC4qYFnwF1nKfD3HFAIXA5c45RrIG1ub11GiXeYd1xA==}

  micromark-util-normalize-identifier@2.0.1:
    resolution: {integrity: sha512-sxPqmo70LyARJs0w2UclACPUUEqltCkJ6PhKdMIDuJ3gSf/Q+/GIe3WKl0Ijb/GyH9lOpUkRAO2wp0GVkLvS9Q==}

  micromark-util-resolve-all@2.0.1:
    resolution: {integrity: sha512-VdQyxFWFT2/FGJgwQnJYbe1jjQoNTS4RjglmSjTUlpUMa95Htx9NHeYW4rGDJzbjvCsl9eLjMQwGeElsqmzcHg==}

  micromark-util-sanitize-uri@2.0.1:
    resolution: {integrity: sha512-9N9IomZ/YuGGZZmQec1MbgxtlgougxTodVwDzzEouPKo3qFWvymFHWcnDi2vzV1ff6kas9ucW+o3yzJK9YB1AQ==}

  micromark-util-subtokenize@2.1.0:
    resolution: {integrity: sha512-XQLu552iSctvnEcgXw6+Sx75GflAPNED1qx7eBJ+wydBb2KCbRZe+NwvIEEMM83uml1+2WSXpBAcp9IUCgCYWA==}

  micromark-util-symbol@2.0.1:
    resolution: {integrity: sha512-vs5t8Apaud9N28kgCrRUdEed4UJ+wWNvicHLPxCa9ENlYuAY31M0ETy5y1vA33YoNPDFTghEbnh6efaE8h4x0Q==}

  micromark-util-types@2.0.2:
    resolution: {integrity: sha512-Yw0ECSpJoViF1qTU4DC6NwtC4aWGt1EkzaQB8KPPyCRR8z9TWeV0HbEFGTO+ZY1wB22zmxnJqhPyTpOVCpeHTA==}

  micromark@4.0.2:
    resolution: {integrity: sha512-zpe98Q6kvavpCr1NPVSCMebCKfD7CA2NqZ+rykeNhONIJBpc1tFKt9hucLGwha3jNTNI8lHpctWJWoimVF4PfA==}

  micromatch@4.0.8:
    resolution: {integrity: sha512-PXwfBhYu0hBCPw8Dn0E+WDYb7af3dSLVWKi3HGv84IdF4TyFoC0ysxFd0Goxw7nSv4T/PzEJQxsYsEiFCKo2BA==}
    engines: {node: '>=8.6'}

  mime-db@1.52.0:
    resolution: {integrity: sha512-sPU4uV7dYlvtWJxwwxHD0PuihVNiE7TyAbQ5SWxDCB9mUYvOgroQOwYQQOKPJ8CIbE+1ETVlOoK1UC2nU3gYvg==}
    engines: {node: '>= 0.6'}

  mime-types@2.1.35:
    resolution: {integrity: sha512-ZDY+bPm5zTTF+YpCrAU9nK0UgICYPT0QtT1NZWFv4s++TNkcgVaT0g6+4R2uI4MjQjzysHB1zxuWL50hzaeXiw==}
    engines: {node: '>= 0.6'}

  mime@3.0.0:
    resolution: {integrity: sha512-jSCU7/VB1loIWBZe14aEYHU/+1UMEHoaO7qxCOVJOw9GgH72VAWppxNcjU+x9a2k3GSIBXNKxXQFqRvvZ7vr3A==}
    engines: {node: '>=10.0.0'}
    hasBin: true

  mimic-fn@4.0.0:
    resolution: {integrity: sha512-vqiC06CuhBTUdZH+RYl8sFrL096vA45Ok5ISO6sE/Mr1jRbGH4Csnhi8f3wKVl7x8mO4Au7Ir9D3Oyv1VYMFJw==}
    engines: {node: '>=12'}

  mimic-function@5.0.1:
    resolution: {integrity: sha512-VP79XUPxV2CigYP3jWwAUFSku2aKqBH7uTAapFWCBqutsbmDo96KY5o8uh6U+/YSIn5OxJnXp73beVkpqMIGhA==}
    engines: {node: '>=18'}

  mini-svg-data-uri@1.4.4:
    resolution: {integrity: sha512-r9deDe9p5FJUPZAk3A59wGH7Ii9YrjjWw0jmw/liSbHl2CHiyXj6FcDXDu2K3TjVAXqiJdaw3xxwlZZr9E6nHg==}
    hasBin: true

  minimalistic-assert@1.0.1:
    resolution: {integrity: sha512-UtJcAD4yEaGtjPezWuO9wC4nwUnVH/8/Im3yEHQP4b67cXlD/Qr9hdITCU1xDbSEXg2XKNaP8jsReV7vQd00/A==}

  minimatch@3.1.2:
    resolution: {integrity: sha512-J7p63hRiAjw1NDEww1W7i37+ByIrOWO5XQQAzZ3VOcL0PNybwpfmV/N05zFAzwQ9USyEcX6t3UO+K5aqBQOIHw==}

  minimatch@9.0.5:
    resolution: {integrity: sha512-G6T0ZX48xgozx7587koeX9Ys2NYy6Gmv//P89sEte9V9whIapMNF4idKxnW2QtCcLiTWlb/wfCabAtAFWhhBow==}
    engines: {node: '>=16 || 14 >=14.17'}

  minimist@1.2.8:
    resolution: {integrity: sha512-2yyAR8qBkN3YuheJanUpWC5U3bb5osDywNB8RzDVlDwDHbocAJveqqj1u8+SVD7jkWT4yvsHCpWqqWqAxb0zCA==}

  minisearch@7.1.2:
    resolution: {integrity: sha512-R1Pd9eF+MD5JYDDSPAp/q1ougKglm14uEkPMvQ/05RGmx6G9wvmLTrTI/Q5iPNJLYqNdsDQ7qTGIcNWR+FrHmA==}

  mipd@0.0.7:
    resolution: {integrity: sha512-aAPZPNDQ3uMTdKbuO2YmAw2TxLHO0moa4YKAyETM/DTj5FloZo+a+8tU+iv4GmW+sOxKLSRwcSFuczk+Cpt6fg==}
    peerDependencies:
      typescript: '>=5.0.4'
    peerDependenciesMeta:
      typescript:
        optional: true

<<<<<<< HEAD
=======
  mkdirp@1.0.4:
    resolution: {integrity: sha512-vVqVZQyf3WLx2Shd0qJ9xuvqgAyKPLAiqITEtqW0oIUjzo3PePDd6fW9iFz30ef7Ysp/oiWqbhszeGWW2T6Gzw==}
    engines: {node: '>=10'}
    hasBin: true

  mkdirp@3.0.1:
    resolution: {integrity: sha512-+NsyUUAZDmo6YVHzL/stxSu3t9YS1iljliy3BSDrXJ/dkn1KYdmtZODGGjLcc9XLgVVpH4KshHB8XmZgMhaBXg==}
    engines: {node: '>=10'}
    hasBin: true

  modern-ahocorasick@1.1.0:
    resolution: {integrity: sha512-sEKPVl2rM+MNVkGQt3ChdmD8YsigmXdn5NifZn6jiwn9LRJpWm8F3guhaqrJT/JOat6pwpbXEk6kv+b9DMIjsQ==}

>>>>>>> 15e1c300
  motion@10.16.2:
    resolution: {integrity: sha512-p+PurYqfUdcJZvtnmAqu5fJgV2kR0uLFQuBKtLeFVTrYEVllI99tiOTSefVNYuip9ELTEkepIIDftNdze76NAQ==}

  ms@2.1.3:
    resolution: {integrity: sha512-6FlzubTLZG3J2a/NVCAleEhjzq5oxgHyaCU9yYXvcLsvoVaHJq/s5xXI6/XXP6tz7R9xAOtHnSO/tXtF3WRTlA==}

  multiformats@9.9.0:
    resolution: {integrity: sha512-HoMUjhH9T8DDBNT+6xzkrd9ga/XiBI4xLr58LJACwK6G3HTOPeMz4nB4KJs33L2BelrIJa7P0VuNaVF3hMYfjg==}

  nanoid@3.3.11:
    resolution: {integrity: sha512-N8SpfPUnUp1bK+PMYW8qSWdl9U+wwNWI4QKxOYDy9JAro3WMX7p2OeVRF9v+347pnakNevPmiHhNmZ2HbFA76w==}
    engines: {node: ^10 || ^12 || ^13.7 || ^14 || >=15.0.1}
    hasBin: true

  natural-compare@1.4.0:
    resolution: {integrity: sha512-OWND8ei3VtNC9h7V60qff3SVobHr996CTwgxubgyQYEpg290h9J0buyECNNJexkFm5sOajh5G116RYA1c8ZMSw==}

  next-themes@0.4.6:
    resolution: {integrity: sha512-pZvgD5L0IEvX5/9GWyHMf3m8BKiVQwsCMHfoFosXtXBMnaS0ZnIJ9ST4b4NqLVKDEm8QBxoNNGNaBv2JNF6XNA==}
    peerDependencies:
      react: ^16.8 || ^17 || ^18 || ^19 || ^19.0.0-rc
      react-dom: ^16.8 || ^17 || ^18 || ^19 || ^19.0.0-rc

  next@15.2.1:
    resolution: {integrity: sha512-zxbsdQv3OqWXybK5tMkPCBKyhIz63RstJ+NvlfkaLMc/m5MwXgz2e92k+hSKcyBpyADhMk2C31RIiaDjUZae7g==}
    engines: {node: ^18.18.0 || ^19.8.0 || >= 20.0.0}
    hasBin: true
    peerDependencies:
      '@opentelemetry/api': ^1.1.0
      '@playwright/test': ^1.41.2
      babel-plugin-react-compiler: '*'
      react: ^18.2.0 || 19.0.0-rc-de68d2f4-20241204 || ^19.0.0
      react-dom: ^18.2.0 || 19.0.0-rc-de68d2f4-20241204 || ^19.0.0
      sass: ^1.3.0
    peerDependenciesMeta:
      '@opentelemetry/api':
        optional: true
      '@playwright/test':
        optional: true
      babel-plugin-react-compiler:
        optional: true
      sass:
        optional: true

  node-addon-api@2.0.2:
    resolution: {integrity: sha512-Ntyt4AIXyaLIuMHF6IOoTakB3K+RWxwtsHNRxllEoA6vPwP9o4866g6YWDLUdnucilZhmkxiHwHr11gAENw+QA==}

  node-fetch-native@1.6.6:
    resolution: {integrity: sha512-8Mc2HhqPdlIfedsuZoc3yioPuzp6b+L5jRCRY1QzuWZh2EGJVQrGppC6V6cF0bLdbW0+O2YpqCA25aF/1lvipQ==}

  node-fetch@2.7.0:
    resolution: {integrity: sha512-c4FRfUm/dbcWZ7U+1Wq0AwCyFL+3nt2bEw05wfxSz+DWpWsitgmSgYmy2dQdWyKC1694ELPqMs/YzUSNozLt8A==}
    engines: {node: 4.x || >=6.0.0}
    peerDependencies:
      encoding: ^0.1.0
    peerDependenciesMeta:
      encoding:
        optional: true

  node-gyp-build@4.8.4:
    resolution: {integrity: sha512-LA4ZjwlnUblHVgq0oBF3Jl/6h/Nvs5fzBLwdEF4nuxnFdsfajde4WfxtJr3CaiH+F6ewcIB/q4jQ4UzPyid+CQ==}
    hasBin: true

  node-mock-http@1.0.0:
    resolution: {integrity: sha512-0uGYQ1WQL1M5kKvGRXWQ3uZCHtLTO8hln3oBjIusM75WoesZ909uQJs/Hb946i2SS+Gsrhkaa6iAO17jRIv6DQ==}

  normalize-path@3.0.0:
    resolution: {integrity: sha512-6eZs5Ls3WtCisHWp9S2GUy8dqkpGi4BVSz3GaqiE6ezub0512ESztXUwUB6C6IKbQkY2Pnb/mD4WYojCRwcwLA==}
    engines: {node: '>=0.10.0'}

  notion-to-md@4.0.0-alpha.4:
    resolution: {integrity: sha512-MxK71vIj0l8jCDbzTAROp/2pXI8f2bhjJINuUk/uIlGKs2XPJCzYKFu+4ELvSG+DiNvmGWxdr+Dtba47fnULTg==}
    engines: {node: '>=12'}
    peerDependencies:
      '@notionhq/client': ^2.0.0

  npm-run-path@5.3.0:
    resolution: {integrity: sha512-ppwTtiJZq0O/ai0z7yfudtBpWIoxM8yE6nHi1X47eFR2EWORqfbu6CnPlNsjeN683eT0qG6H/Pyf9fCcvjnnnQ==}
    engines: {node: ^12.20.0 || ^14.13.1 || >=16.0.0}

  obj-multiplex@1.0.0:
    resolution: {integrity: sha512-0GNJAOsHoBHeNTvl5Vt6IWnpUEcc3uSRxzBri7EDyIcMgYvnY2JL2qdeV5zTMjWQX5OHcD5amcW2HFfDh0gjIA==}

  object-assign@4.1.1:
    resolution: {integrity: sha512-rJgTQnkUnH1sFw8yT6VSU3zD3sWmu6sZhIseY8VX+GRu3P6F7Fu+JNDoXfklElbLJSnc3FUQHVe4cU5hj+BcUg==}
    engines: {node: '>=0.10.0'}

  object-inspect@1.13.4:
    resolution: {integrity: sha512-W67iLl4J2EXEGTbfeHCffrjDfitvLANg0UlX3wFUUSTx92KXRFegMHUVgSqE+wvhAbi4WqjGg9czysTV2Epbew==}
    engines: {node: '>= 0.4'}

  object-keys@1.1.1:
    resolution: {integrity: sha512-NuAESUOUMrlIXOfHKzD6bpPu3tYt3xvjNdRIQ+FeT0lNb4K8WR70CaDxhuNguS2XG+GjkyMwOzsN5ZktImfhLA==}
    engines: {node: '>= 0.4'}

  object.assign@4.1.7:
    resolution: {integrity: sha512-nK28WOo+QIjBkDduTINE4JkF/UJJKyf2EJxvJKfblDpyg0Q+pkOHNTL0Qwy6NP6FhE/EnzV73BxxqcJaXY9anw==}
    engines: {node: '>= 0.4'}

  object.entries@1.1.9:
    resolution: {integrity: sha512-8u/hfXFRBD1O0hPUjioLhoWFHRmt6tKA4/vZPyckBr18l1KE9uHrFaFaUi8MDRTpi4uak2goyPTSNJLXX2k2Hw==}
    engines: {node: '>= 0.4'}

  object.fromentries@2.0.8:
    resolution: {integrity: sha512-k6E21FzySsSK5a21KRADBd/NGneRegFO5pLHfdQLpRDETUNJueLXs3WCzyQ3tFRDYgbq3KHGXfTbi2bs8WQ6rQ==}
    engines: {node: '>= 0.4'}

  object.groupby@1.0.3:
    resolution: {integrity: sha512-+Lhy3TQTuzXI5hevh8sBGqbmurHbbIjAi0Z4S63nthVLmLxfbj4T54a4CfZrXIrt9iP4mVAPYMo/v99taj3wjQ==}
    engines: {node: '>= 0.4'}

  object.values@1.2.1:
    resolution: {integrity: sha512-gXah6aZrcUxjWg2zR2MwouP2eHlCBzdV4pygudehaKXSGW4v2AsRQUK+lwwXhii6KFZcunEnmSUoYp5CXibxtA==}
    engines: {node: '>= 0.4'}

  ofetch@1.4.1:
    resolution: {integrity: sha512-QZj2DfGplQAr2oj9KzceK9Hwz6Whxazmn85yYeVuS3u9XTMOGMRx0kO95MQ+vLsj/S/NwBDMMLU5hpxvI6Tklw==}

  on-exit-leak-free@0.2.0:
    resolution: {integrity: sha512-dqaz3u44QbRXQooZLTUKU41ZrzYrcvLISVgbrzbyCMxpmSLJvZ3ZamIJIZ29P6OhZIkNIQKosdeM6t1LYbA9hg==}

  once@1.4.0:
    resolution: {integrity: sha512-lNaJgI+2Q5URQBkccEKHTQOPaXdUxnZZElQTZY0MFUAuaEqe1E+Nyvgdz/aIyNi6Z9MzO5dv1H8n58/GELp3+w==}

  onetime@6.0.0:
    resolution: {integrity: sha512-1FlR+gjXK7X+AsAHso35MnyN5KqGwJRi/31ft6x0M194ht7S+rWAvd7PHss9xSKMzE0asv1pyIHaJYq+BbacAQ==}
    engines: {node: '>=12'}

  onetime@7.0.0:
    resolution: {integrity: sha512-VXJjc87FScF88uafS3JllDgvAm+c/Slfz06lorj2uAY34rlUu0Nt+v8wreiImcrgAjjIHp1rXpTDlLOGw29WwQ==}
    engines: {node: '>=18'}

  optionator@0.9.4:
    resolution: {integrity: sha512-6IpQ7mKUxRcZNLIObR0hz7lxsapSSIYNZJwXPGeF0mTVqGKFIXj1DQcMoT22S3ROcLyY/rz0PWaWZ9ayWmad9g==}
    engines: {node: '>= 0.8.0'}

  own-keys@1.0.1:
    resolution: {integrity: sha512-qFOyK5PjiWZd+QQIh+1jhdb9LpxTF0qs7Pm8o5QHYZ0M3vKqSqzsZaEB6oWlxZ+q2sJBMI/Ktgd2N5ZwQoRHfg==}
    engines: {node: '>= 0.4'}

  ox@0.6.7:
    resolution: {integrity: sha512-17Gk/eFsFRAZ80p5eKqv89a57uXjd3NgIf1CaXojATPBuujVc/fQSVhBeAU9JCRB+k7J50WQAyWTxK19T9GgbA==}
    peerDependencies:
      typescript: '>=5.4.0'
    peerDependenciesMeta:
      typescript:
        optional: true

  ox@0.6.9:
    resolution: {integrity: sha512-wi5ShvzE4eOcTwQVsIPdFr+8ycyX+5le/96iAJutaZAvCes1J0+RvpEPg5QDPDiaR0XQQAvZVl7AwqQcINuUug==}
    peerDependencies:
      typescript: '>=5.4.0'
    peerDependenciesMeta:
      typescript:
        optional: true

  p-limit@2.3.0:
    resolution: {integrity: sha512-//88mFWSJx8lxCzwdAABTJL2MyWB12+eIY7MDL2SqLmAkeKU9qxRvWuSyTjm3FUmpBEMuFfckAIqEaVGUDxb6w==}
    engines: {node: '>=6'}

  p-limit@3.1.0:
    resolution: {integrity: sha512-TYOanM3wGwNGsZN2cVTYPArw454xnXj5qmWF1bEoAc4+cU/ol7GVh7odevjp1FNHduHc3KZMcFduxU5Xc6uJRQ==}
    engines: {node: '>=10'}

  p-locate@4.1.0:
    resolution: {integrity: sha512-R79ZZ/0wAxKGu3oYMlz8jy/kbhsNrS7SKZ7PxEHBgJ5+F2mtFW2fK2cOtBh1cHYkQsbzFV7I+EoRKe6Yt0oK7A==}
    engines: {node: '>=8'}

  p-locate@5.0.0:
    resolution: {integrity: sha512-LaNjtRWUBY++zB5nE/NwcaoMylSPk+S+ZHNB1TzdbMJMny6dynpAGt7X/tl/QYq3TIeE6nxHppbo2LGymrG5Pw==}
    engines: {node: '>=10'}

  p-try@2.2.0:
    resolution: {integrity: sha512-R4nPAVTAU0B9D35/Gk3uJf/7XYbQcyohSKdvAxIRSNghFl4e71hVoGnBNQz9cWaXxO2I10KTC+3jMdvvoKw6dQ==}
    engines: {node: '>=6'}

  parent-module@1.0.1:
    resolution: {integrity: sha512-GQ2EWRpQV8/o+Aw8YqtfZZPfNRWZYkbidE9k5rpl/hC3vtHHBfGm2Ifi6qWV+coDGkrUKZAxE3Lot5kcsRlh+g==}
    engines: {node: '>=6'}

  parse-entities@4.0.2:
    resolution: {integrity: sha512-GG2AQYWoLgL877gQIKeRPGO1xF9+eG1ujIb5soS5gPvLQ1y2o8FL90w2QWNdf9I361Mpp7726c+lj3U0qK1uGw==}

  parse5@7.2.1:
    resolution: {integrity: sha512-BuBYQYlv1ckiPdQi/ohiivi9Sagc9JG+Ozs0r7b/0iK3sKmrb0b9FdWdBbOdx6hBCM/F9Ir82ofnBhtZOjCRPQ==}

  path-exists@4.0.0:
    resolution: {integrity: sha512-ak9Qy5Q7jYb2Wwcey5Fpvg2KoAc/ZIhLSLOSBmRmygPsGwkVVt0fZa0qrtMz+m6tJTAHfZQ8FnmB4MG4LWy7/w==}
    engines: {node: '>=8'}

  path-key@3.1.1:
    resolution: {integrity: sha512-ojmeN0qd+y0jszEtoY48r0Peq5dwMEkIlCOu6Q5f41lfkswXuKtYrhgoTpLnyIcHm24Uhqx+5Tqm2InSwLhE6Q==}
    engines: {node: '>=8'}

  path-key@4.0.0:
    resolution: {integrity: sha512-haREypq7xkM7ErfgIyA0z+Bj4AGKlMSdlQE2jvJo6huWD1EdkKYV+G/T4nq0YEF2vgTT8kqMFKo1uHn950r4SQ==}
    engines: {node: '>=12'}

  path-parse@1.0.7:
    resolution: {integrity: sha512-LDJzPVEEEPR+y48z93A0Ed0yXb8pAByGWo/k5YYdYgpY2/2EsOsksJrq7lOHxryrVOn1ejG6oAp8ahvOIQD8sw==}

  path-type@4.0.0:
    resolution: {integrity: sha512-gDKb8aZMDeD/tZWs9P6+q0J9Mwkdl6xMV8TjnGP3qJVJ06bdMgkbBlLU8IdfOsIsFz2BW1rNVT3XuNEl8zPAvw==}
    engines: {node: '>=8'}

  picocolors@1.1.1:
    resolution: {integrity: sha512-xceH2snhtb5M9liqDsmEw56le376mTZkEX/jEb/RxNFyegNul7eNslCXP9FDj/Lcu0X8KEyMceP2ntpaHrDEVA==}

  picomatch@2.3.1:
    resolution: {integrity: sha512-JU3teHTNjmE2VCGFzuY8EXzCDVwEqB2a8fsIvwaStHhAWJEeVd1o1QD80CU6+ZdEXXSLbSsuLwJjkCBWqRQUVA==}
    engines: {node: '>=8.6'}

  picomatch@4.0.2:
    resolution: {integrity: sha512-M7BAV6Rlcy5u+m6oPhAPFgJTzAioX/6B0DxyvDlo9l8+T3nLKbrczg2WLUyzd45L8RqfUMyGPzekbMvX2Ldkwg==}
    engines: {node: '>=12'}

  pidtree@0.6.0:
    resolution: {integrity: sha512-eG2dWTVw5bzqGRztnHExczNxt5VGsE6OwTeCG3fdUf9KBsZzO3R5OIIIzWR+iZA0NtZ+RDVdaoE2dK1cn6jH4g==}
    engines: {node: '>=0.10'}
    hasBin: true

  pify@3.0.0:
    resolution: {integrity: sha512-C3FsVNH1udSEX48gGX1xfvwTWfsYWj5U+8/uK15BGzIGrKoUpghX8hWZwa/OFnakBiiVNmBvemTJR5mcy7iPcg==}
    engines: {node: '>=4'}

  pify@5.0.0:
    resolution: {integrity: sha512-eW/gHNMlxdSP6dmG6uJip6FXN0EQBwm2clYYd8Wul42Cwu/DK8HEftzsapcNdYe2MfLiIwZqsDk2RDEsTE79hA==}
    engines: {node: '>=10'}

  pino-abstract-transport@0.5.0:
    resolution: {integrity: sha512-+KAgmVeqXYbTtU2FScx1XS3kNyfZ5TrXY07V96QnUSFqo2gAqlvmaxH67Lj7SWazqsMabf+58ctdTcBgnOLUOQ==}

  pino-std-serializers@4.0.0:
    resolution: {integrity: sha512-cK0pekc1Kjy5w9V2/n+8MkZwusa6EyyxfeQCB799CQRhRt/CqYKiWs5adeu8Shve2ZNffvfC/7J64A2PJo1W/Q==}

  pino@7.11.0:
    resolution: {integrity: sha512-dMACeu63HtRLmCG8VKdy4cShCPKaYDR4youZqoSWLxl5Gu99HUw8bw75thbPv9Nip+H+QYX8o3ZJbTdVZZ2TVg==}
    hasBin: true

  pkg-dir@4.2.0:
    resolution: {integrity: sha512-HRDzbaKjC+AOWVXxAU/x54COGeIv9eb+6CkDSQoNTt4XyWoIJvuPsXizxu/Fr23EiekbtZwmh1IcIG/l/a10GQ==}
    engines: {node: '>=8'}

  pngjs@5.0.0:
    resolution: {integrity: sha512-40QW5YalBNfQo5yRYmiw7Yz6TKKVr3h6970B2YE+3fQpsWcrbj1PzJgxeJ19DRQjhMbKPIuMY8rFaXc8moolVw==}
    engines: {node: '>=10.13.0'}

  pony-cause@2.1.11:
    resolution: {integrity: sha512-M7LhCsdNbNgiLYiP4WjsfLUuFmCfnjdF6jKe2R9NKl4WFN+HZPGHJZ9lnLP7f9ZnKe3U9nuWD0szirmj+migUg==}
    engines: {node: '>=12.0.0'}

  possible-typed-array-names@1.1.0:
    resolution: {integrity: sha512-/+5VFTchJDoVj3bhoqi6UeymcD00DAwb1nJwamzPvHEszJ4FpF6SNNbUbOS8yI56qHzdV8eK0qEfOSiodkTdxg==}
    engines: {node: '>= 0.4'}

  postcss-selector-parser@6.0.10:
    resolution: {integrity: sha512-IQ7TZdoaqbT+LCpShg46jnZVlhWD2w6iQYAcYXfHARZ7X1t/UGhhceQDs5X0cGqKvYlHNOuv7Oa1xmb0oQuA3w==}
    engines: {node: '>=4'}

  postcss@8.4.31:
    resolution: {integrity: sha512-PS08Iboia9mts/2ygV3eLpY5ghnUcfLV/EXTOW1E2qYxJKGGBUtNjN76FYHnMs36RmARn41bC0AZmn+rR0OVpQ==}
    engines: {node: ^10 || ^12 || >=14}

  postcss@8.5.3:
    resolution: {integrity: sha512-dle9A3yYxlBSrt8Fu+IpjGT8SY8hN0mlaA6GY8t0P5PjIOZemULz/E2Bnm/2dcUOena75OTNkHI76uZBNUUq3A==}
    engines: {node: ^10 || ^12 || >=14}

  preact@10.26.5:
    resolution: {integrity: sha512-fmpDkgfGU6JYux9teDWLhj9mKN55tyepwYbxHgQuIxbWQzgFg5vk7Mrrtfx7xRxq798ynkY4DDDxZr235Kk+4w==}

  prelude-ls@1.2.1:
    resolution: {integrity: sha512-vkcDPrRZo1QZLbn5RLGPpg/WmIQ65qoWWhcGKf/b5eplkkarX0m9z8ppCat4mlOqUsWpyNuYgO3VRyrYHSzX5g==}
    engines: {node: '>= 0.8.0'}

  prettier-plugin-tailwindcss@0.6.11:
    resolution: {integrity: sha512-YxaYSIvZPAqhrrEpRtonnrXdghZg1irNg4qrjboCXrpybLWVs55cW2N3juhspVJiO0JBvYJT8SYsJpc8OQSnsA==}
    engines: {node: '>=14.21.3'}
    peerDependencies:
      '@ianvs/prettier-plugin-sort-imports': '*'
      '@prettier/plugin-pug': '*'
      '@shopify/prettier-plugin-liquid': '*'
      '@trivago/prettier-plugin-sort-imports': '*'
      '@zackad/prettier-plugin-twig': '*'
      prettier: ^3.0
      prettier-plugin-astro: '*'
      prettier-plugin-css-order: '*'
      prettier-plugin-import-sort: '*'
      prettier-plugin-jsdoc: '*'
      prettier-plugin-marko: '*'
      prettier-plugin-multiline-arrays: '*'
      prettier-plugin-organize-attributes: '*'
      prettier-plugin-organize-imports: '*'
      prettier-plugin-sort-imports: '*'
      prettier-plugin-style-order: '*'
      prettier-plugin-svelte: '*'
    peerDependenciesMeta:
      '@ianvs/prettier-plugin-sort-imports':
        optional: true
      '@prettier/plugin-pug':
        optional: true
      '@shopify/prettier-plugin-liquid':
        optional: true
      '@trivago/prettier-plugin-sort-imports':
        optional: true
      '@zackad/prettier-plugin-twig':
        optional: true
      prettier-plugin-astro:
        optional: true
      prettier-plugin-css-order:
        optional: true
      prettier-plugin-import-sort:
        optional: true
      prettier-plugin-jsdoc:
        optional: true
      prettier-plugin-marko:
        optional: true
      prettier-plugin-multiline-arrays:
        optional: true
      prettier-plugin-organize-attributes:
        optional: true
      prettier-plugin-organize-imports:
        optional: true
      prettier-plugin-sort-imports:
        optional: true
      prettier-plugin-style-order:
        optional: true
      prettier-plugin-svelte:
        optional: true

  prettier@3.5.3:
    resolution: {integrity: sha512-QQtaxnoDJeAkDvDKWCLiwIXkTgRhwYDEQCghU9Z6q03iyek/rxRh/2lC3HB7P8sWT2xC/y5JDctPLBIGzHKbhw==}
    engines: {node: '>=14'}
    hasBin: true

  process-nextick-args@2.0.1:
    resolution: {integrity: sha512-3ouUOpQhtgrbOa17J7+uxOTpITYWaGP7/AhoR3+A+/1e9skrzelGi/dXzEYyvbxubEF6Wn2ypscTKiKJFFn1ag==}

  process-warning@1.0.0:
    resolution: {integrity: sha512-du4wfLyj4yCZq1VupnVSZmRsPJsNuxoDQFdCFHLaYiEbFBD7QE0a+I4D7hOxrVnh78QE/YipFAj9lXHiXocV+Q==}

  prop-types@15.8.1:
    resolution: {integrity: sha512-oj87CgZICdulUohogVAR7AjlC0327U4el4L6eAvOqCeudMDVU0NThNaV+b9Df4dXgSP1gXMTnPdhfe/2qDH5cg==}

  property-information@7.0.0:
    resolution: {integrity: sha512-7D/qOz/+Y4X/rzSB6jKxKUsQnphO046ei8qxG59mtM3RG3DHgTK81HrxrmoDVINJb8NKT5ZsRbwHvQ6B68Iyhg==}

  proxy-compare@2.5.1:
    resolution: {integrity: sha512-oyfc0Tx87Cpwva5ZXezSp5V9vht1c7dZBhvuV/y3ctkgMVUmiAGDVeeB0dKhGSyT0v1ZTEQYpe/RXlBVBNuCLA==}

  proxy-from-env@1.1.0:
    resolution: {integrity: sha512-D+zkORCbA9f1tdWRK0RaCR3GPv50cMxcrz4X8k5LTSUD1Dkw47mKJEZQNunItRTkWwgtaUSo1RVFRIG9ZXiFYg==}

  pump@3.0.2:
    resolution: {integrity: sha512-tUPXtzlGM8FE3P0ZL6DVs/3P58k9nk8/jZeQCurTJylQA8qFYzHFfhBJkuqyE0FifOsQ0uKWekiZ5g8wtr28cw==}

  punycode@2.3.1:
    resolution: {integrity: sha512-vYt7UD1U9Wg6138shLtLOvdAu+8DsC/ilFtEVHcH+wydcSpNE20AfSOduf6MkRFahL5FY7X1oU7nKVZFtfq8Fg==}
    engines: {node: '>=6'}

  qrcode@1.5.3:
    resolution: {integrity: sha512-puyri6ApkEHYiVl4CFzo1tDkAZ+ATcnbJrJ6RiBM1Fhctdn/ix9MTE3hRph33omisEbC/2fcfemsseiKgBPKZg==}
    engines: {node: '>=10.13.0'}
    hasBin: true

  qrcode@1.5.4:
    resolution: {integrity: sha512-1ca71Zgiu6ORjHqFBDpnSMTR2ReToX4l1Au1VFLyVeBTFavzQnv5JxMFr3ukHVKpSrSA2MCk0lNJSykjUfz7Zg==}
    engines: {node: '>=10.13.0'}
    hasBin: true

  query-string@7.1.3:
    resolution: {integrity: sha512-hh2WYhq4fi8+b+/2Kg9CEge4fDPvHS534aOOvOZeQ3+Vf2mCFsaFBYj0i+iXcAq6I9Vzp5fjMFBlONvayDC1qg==}
    engines: {node: '>=6'}

  queue-microtask@1.2.3:
    resolution: {integrity: sha512-NuaNSa6flKT5JaSYQzJok04JzTL1CA6aGhv5rfLW3PgqA+M2ChpZQnAC8h8i4ZFkBS8X5RqkDBHA7r4hej3K9A==}

  quick-format-unescaped@4.0.4:
    resolution: {integrity: sha512-tYC1Q1hgyRuHgloV/YXs2w15unPVh8qfu/qCTfhTYamaw7fyhumKa2yGpdSo87vY32rIclj+4fWYQXUMs9EHvg==}

  radix3@1.1.2:
    resolution: {integrity: sha512-b484I/7b8rDEdSDKckSSBA8knMpcdsXudlE/LNL639wFoHKwLbEkQFZHWEYwDC0wa0FKUcCY+GAF73Z7wxNVFA==}

  react-dom@19.1.0:
    resolution: {integrity: sha512-Xs1hdnE+DyKgeHJeJznQmYMIBG3TKIHJJT95Q58nHLSrElKlGQqDTR2HQ9fx5CN/Gk6Vh/kupBTDLU11/nDk/g==}
    peerDependencies:
      react: ^19.1.0

  react-is@16.13.1:
    resolution: {integrity: sha512-24e6ynE2H+OKt4kqsOvNd8kBpV65zoxbA4BVsEOB3ARVWQki/DHzaUoC5KuON/BiccDaCCTZBuOcfZs70kR8bQ==}

  react-jdenticon@1.4.0:
    resolution: {integrity: sha512-yq9laq2ccH0MeSOZ7aTD21TNl0MsmADgDqVV5JIIMIaQOY7Ybpstbv/4T3ArSRatr+fuo2Xh2HUhwJG/UoELKQ==}
    peerDependencies:
      react: ^18.2.0

  react-markdown@10.1.0:
    resolution: {integrity: sha512-qKxVopLT/TyA6BX3Ue5NwabOsAzm0Q7kAPwq6L+wWDwisYs7R8vZ0nRXqq6rkueboxpkjvLGU9fWifiX/ZZFxQ==}
    peerDependencies:
      '@types/react': '>=18'
      react: '>=18'

  react-remove-scroll-bar@2.3.8:
    resolution: {integrity: sha512-9r+yi9+mgU33AKcj6IbT9oRCO78WriSj6t/cF8DWBZJ9aOGPOTEDvdUDz1FwKim7QXWwmHqtdHnRJfhAxEG46Q==}
    engines: {node: '>=10'}
    peerDependencies:
      '@types/react': '*'
      react: ^16.8.0 || ^17.0.0 || ^18.0.0 || ^19.0.0
    peerDependenciesMeta:
      '@types/react':
        optional: true

  react-remove-scroll@2.6.2:
    resolution: {integrity: sha512-KmONPx5fnlXYJQqC62Q+lwIeAk64ws/cUw6omIumRzMRPqgnYqhSSti99nbj0Ry13bv7dF+BKn7NB+OqkdZGTw==}
    engines: {node: '>=10'}
    peerDependencies:
      '@types/react': '*'
      react: ^16.8.0 || ^17.0.0 || ^18.0.0 || ^19.0.0 || ^19.0.0-rc
    peerDependenciesMeta:
      '@types/react':
        optional: true

  react-remove-scroll@2.6.3:
    resolution: {integrity: sha512-pnAi91oOk8g8ABQKGF5/M9qxmmOPxaAnopyTHYfqYEwJhyFrbbBtHuSgtKEoH0jpcxx5o3hXqH1mNd9/Oi+8iQ==}
    engines: {node: '>=10'}
    peerDependencies:
      '@types/react': '*'
      react: ^16.8.0 || ^17.0.0 || ^18.0.0 || ^19.0.0 || ^19.0.0-rc
    peerDependenciesMeta:
      '@types/react':
        optional: true

  react-style-singleton@2.2.3:
    resolution: {integrity: sha512-b6jSvxvVnyptAiLjbkWLE/lOnR4lfTtDAl+eUC7RZy+QQWc6wRzIV2CE6xBuMmDxc2qIihtDCZD5NPOFl7fRBQ==}
    engines: {node: '>=10'}
    peerDependencies:
      '@types/react': '*'
      react: ^16.8.0 || ^17.0.0 || ^18.0.0 || ^19.0.0 || ^19.0.0-rc
    peerDependenciesMeta:
      '@types/react':
        optional: true

  react@19.1.0:
    resolution: {integrity: sha512-FS+XFBNvn3GTAWq26joslQgWNoFu08F4kl0J4CgdNKADkdSGXQyTCnKteIAJy96Br6YbpEU1LSzV5dYtjMkMDg==}
    engines: {node: '>=0.10.0'}

  readable-stream@2.3.8:
    resolution: {integrity: sha512-8p0AUk4XODgIewSi0l8Epjs+EVnWiK7NoDIEGU0HhE7+ZyY8D1IMY7odu5lRrFXGg71L15KG8QrPmum45RTtdA==}

  readable-stream@3.6.2:
    resolution: {integrity: sha512-9u/sniCrY3D5WdsERHzHE4G2YCXqoG5FTHUiCC4SIbr6XcLZBY05ya9EKjYek9O5xOAwjGq+1JdGBAS7Q9ScoA==}
    engines: {node: '>= 6'}

  readdirp@4.1.2:
    resolution: {integrity: sha512-GDhwkLfywWL2s6vEjyhri+eXmfH6j1L7JE27WhqLeYzoh/A3DBaYGEj2H/HFZCn/kMfim73FXxEJTw06WtxQwg==}
    engines: {node: '>= 14.18.0'}

  real-require@0.1.0:
    resolution: {integrity: sha512-r/H9MzAWtrv8aSVjPCMFpDMl5q66GqtmmRkRjpHTsp4zBAa+snZyiQNlMONiUmEJcsnaw0wCauJ2GWODr/aFkg==}
    engines: {node: '>= 12.13.0'}

  reflect.getprototypeof@1.0.10:
    resolution: {integrity: sha512-00o4I+DVrefhv+nX0ulyi3biSHCPDe+yLv5o/p6d/UVlirijB8E16FtfwSAi4g3tcqrQ4lRAqQSoFEZJehYEcw==}
    engines: {node: '>= 0.4'}

  regenerator-runtime@0.14.1:
    resolution: {integrity: sha512-dYnhHh0nJoMfnkZs6GmmhFknAGRrLznOu5nc9ML+EJxGvrx6H7teuevqVqCuPcPK//3eDrrjQhehXVx9cnkGdw==}

  regexp.prototype.flags@1.5.4:
    resolution: {integrity: sha512-dYqgNSZbDwkaJ2ceRd9ojCGjBq+mOm9LmtXnAnEGyHhN/5R7iDW2TRw3h+o/jCFxus3P2LfWIIiwowAjANm7IA==}
    engines: {node: '>= 0.4'}

  rehype-highlight@7.0.2:
    resolution: {integrity: sha512-k158pK7wdC2qL3M5NcZROZ2tR/l7zOzjxXd5VGdcfIyoijjQqpHd3JKtYSBDpDZ38UI2WJWuFAtkMDxmx5kstA==}

  rehype-katex@7.0.1:
    resolution: {integrity: sha512-OiM2wrZ/wuhKkigASodFoo8wimG3H12LWQaH8qSPVJn9apWKFSH3YOCtbKpBorTVw/eI7cuT21XBbvwEswbIOA==}

  rehype-sanitize@6.0.0:
    resolution: {integrity: sha512-CsnhKNsyI8Tub6L4sm5ZFsme4puGfc6pYylvXo1AeqaGbjOYyzNv3qZPwvs0oMJ39eryyeOdmxwUIo94IpEhqg==}

  rehype-stringify@10.0.1:
    resolution: {integrity: sha512-k9ecfXHmIPuFVI61B9DeLPN0qFHfawM6RsuX48hoqlaKSF61RskNjSm1lI8PhBEM0MRdLxVVm4WmTqJQccH9mA==}

  remark-gfm@4.0.1:
    resolution: {integrity: sha512-1quofZ2RQ9EWdeN34S79+KExV1764+wCUGop5CPL1WGdD0ocPpu91lzPGbwWMECpEpd42kJGQwzRfyov9j4yNg==}

  remark-math@6.0.0:
    resolution: {integrity: sha512-MMqgnP74Igy+S3WwnhQ7kqGlEerTETXMvJhrUzDikVZ2/uogJCb+WHUg97hK9/jcfc0dkD73s3LN8zU49cTEtA==}

  remark-parse@11.0.0:
    resolution: {integrity: sha512-FCxlKLNGknS5ba/1lmpYijMUzX2esxW5xQqjWxw2eHFfS2MSdaHVINFmhjo+qN1WhZhNimq0dZATN9pH0IDrpA==}

  remark-rehype@11.1.1:
    resolution: {integrity: sha512-g/osARvjkBXb6Wo0XvAeXQohVta8i84ACbenPpoSsxTOQH/Ae0/RGP4WZgnMH5pMLpsj4FG7OHmcIcXxpza8eQ==}

  remark-stringify@11.0.0:
    resolution: {integrity: sha512-1OSmLd3awB/t8qdoEOMazZkNsfVTeY4fTsgzcQFdXNq8ToTN4ZGwrMnlda4K6smTFKD+GRV6O48i6Z4iKgPPpw==}

  require-directory@2.1.1:
    resolution: {integrity: sha512-fGxEI7+wsG9xrvdjsrlmL22OMTTiHRwAMroiEeMgq8gzoLC/PQr7RsRDSTLUg/bZAZtF+TVIkHc6/4RIKrui+Q==}
    engines: {node: '>=0.10.0'}

  require-main-filename@2.0.0:
    resolution: {integrity: sha512-NKN5kMDylKuldxYLSUfrbo5Tuzh4hd+2E8NPPX02mZtn1VuREQToYe/ZdlJy+J3uCpfaiGF05e7B8W0iXbQHmg==}

  resolve-from@4.0.0:
    resolution: {integrity: sha512-pb/MYmXstAkysRFx8piNI1tGFNQIFA3vkE3Gq4EuA1dF6gHp/+vgZqsCGJapvy8N3Q+4o7FwvquPJcnZ7RYy4g==}
    engines: {node: '>=4'}

  resolve-pkg-maps@1.0.0:
    resolution: {integrity: sha512-seS2Tj26TBVOC2NIc2rOe2y2ZO7efxITtLZcGSOnHHNOQ7CkiUBfw0Iw2ck6xkIhPwLhKNLS8BO+hEpngQlqzw==}

  resolve@1.22.10:
    resolution: {integrity: sha512-NPRy+/ncIMeDlTAsuqwKIiferiawhefFJtkNSW0qZJEqMEb+qBt/77B/jGeeek+F0uOeN05CDa6HXbbIgtVX4w==}
    engines: {node: '>= 0.4'}
    hasBin: true

  resolve@2.0.0-next.5:
    resolution: {integrity: sha512-U7WjGVG9sH8tvjW5SmGbQuui75FiyjAX72HX15DwBBwF9dNiQZRQAg9nnPhYy+TUnE0+VcrttuvNI8oSxZcocA==}
    hasBin: true

  restore-cursor@5.1.0:
    resolution: {integrity: sha512-oMA2dcrw6u0YfxJQXm342bFKX/E4sG9rbTzO9ptUcR/e8A33cHuvStiYOwH7fszkZlZ1z/ta9AAoPk2F4qIOHA==}
    engines: {node: '>=18'}

  reusify@1.1.0:
    resolution: {integrity: sha512-g6QUff04oZpHs0eG5p83rFLhHeV00ug/Yf9nZM6fLeUrPguBTkTQOdpAWWspMh55TZfVQDPaN3NQJfbVRAxdIw==}
    engines: {iojs: '>=1.0.0', node: '>=0.10.0'}

  rfdc@1.4.1:
    resolution: {integrity: sha512-q1b3N5QkRUWUl7iyylaaj3kOpIT0N2i9MqIEQXP73GVsN9cw3fdx8X63cEmWhJGi2PPCF23Ijp7ktmd39rawIA==}

  run-parallel@1.2.0:
    resolution: {integrity: sha512-5l4VyZR86LZ/lDxZTR6jqL8AFE2S0IFLMP26AbjsLVADxHdhB/c0GUsH+y39UfCi3dzz8OlQuPmnaJOMoDHQBA==}

  safe-array-concat@1.1.3:
    resolution: {integrity: sha512-AURm5f0jYEOydBj7VQlVvDrjeFgthDdEF5H1dP+6mNpoXOMo1quQqJ4wvJDyRZ9+pO3kGWoOdmV08cSv2aJV6Q==}
    engines: {node: '>=0.4'}

  safe-buffer@5.1.2:
    resolution: {integrity: sha512-Gd2UZBJDkXlY7GbJxfsE8/nvKkUEU1G38c1siN6QP6a9PT9MmHB8GnpscSmMJSoF8LOIrt8ud/wPtojys4G6+g==}

  safe-buffer@5.2.1:
    resolution: {integrity: sha512-rp3So07KcdmmKbGvgaNxQSJr7bGVSVk5S9Eq1F+ppbRo70+YeaDxkw5Dd8NPN+GD6bjnYm2VuPuCXmpuYvmCXQ==}

  safe-push-apply@1.0.0:
    resolution: {integrity: sha512-iKE9w/Z7xCzUMIZqdBsp6pEQvwuEebH4vdpjcDWnyzaI6yl6O9FHvVpmGelvEHNsoY6wGblkxR6Zty/h00WiSA==}
    engines: {node: '>= 0.4'}

  safe-regex-test@1.1.0:
    resolution: {integrity: sha512-x/+Cz4YrimQxQccJf5mKEbIa1NzeCRNI5Ecl/ekmlYaampdNLPalVyIcCZNNH3MvmqBugV5TMYZXv0ljslUlaw==}
    engines: {node: '>= 0.4'}

  safe-stable-stringify@2.5.0:
    resolution: {integrity: sha512-b3rppTKm9T+PsVCBEOUR46GWI7fdOs00VKZ1+9c1EWDaDMvjQc6tUwuFyIprgGgTcWoVHSKrU8H31ZHA2e0RHA==}
    engines: {node: '>=10'}

  safer-buffer@2.1.2:
    resolution: {integrity: sha512-YZo3K82SD7Riyi0E1EQPojLz7kpepnSQI9IyPbHHg1XXXevb5dJI7tpyN2ADxGcQbHG7vcyRHk0cbwqcQriUtg==}

  scheduler@0.26.0:
    resolution: {integrity: sha512-NlHwttCI/l5gCPR3D1nNXtWABUmBwvZpEQiD4IXSbIDq8BzLIK/7Ir5gTFSGZDUu37K5cMNp0hFtzO38sC7gWA==}

  section-matter@1.0.0:
    resolution: {integrity: sha512-vfD3pmTzGpufjScBh50YHKzEu2lxBWhVEHsNGoEXmCmn2hKGfeNLYMzCJpe8cD7gqX7TJluOVpBkAequ6dgMmA==}
    engines: {node: '>=4'}

  semver@6.3.1:
    resolution: {integrity: sha512-BR7VvDCVHO+q2xBEWskxS6DJE1qRnb7DxzUrogb71CWoSficBxYsiAGd+Kl0mmq/MprG9yArRkyrQxTO6XjMzA==}
    hasBin: true

  semver@7.7.1:
    resolution: {integrity: sha512-hlq8tAfn0m/61p4BVRcPzIGr6LKiMwo4VM6dGi6pt4qcRkmNzTcWq6eCEjEh+qXjkMDvPlOFFSGwQjoEa6gyMA==}
    engines: {node: '>=10'}
    hasBin: true

  set-blocking@2.0.0:
    resolution: {integrity: sha512-KiKBS8AnWGEyLzofFfmvKwpdPzqiy16LvQfK3yv/fVH7Bj13/wl3JSR1J+rfgRE9q7xUJK4qvgS8raSOeLUehw==}

  set-function-length@1.2.2:
    resolution: {integrity: sha512-pgRc4hJ4/sNjWCSS9AmnS40x3bNMDTknHgL5UaMBTMyJnU90EgWh1Rz+MC9eFu4BuN/UwZjKQuY/1v3rM7HMfg==}
    engines: {node: '>= 0.4'}

  set-function-name@2.0.2:
    resolution: {integrity: sha512-7PGFlmtwsEADb0WYyvCMa1t+yke6daIG4Wirafur5kcf+MhUnPms1UeR0CKQdTZD81yESwMHbtn+TR+dMviakQ==}
    engines: {node: '>= 0.4'}

  set-proto@1.0.0:
    resolution: {integrity: sha512-RJRdvCo6IAnPdsvP/7m6bsQqNnn1FCBX5ZNtFL98MmFF/4xAIJTIg1YbHW5DC2W5SKZanrC6i4HsJqlajw/dZw==}
    engines: {node: '>= 0.4'}

  sha.js@2.4.11:
    resolution: {integrity: sha512-QMEp5B7cftE7APOjk5Y6xgrbWu+WkLVQwk8JNjZ8nKRciZaByEW6MubieAiToS7+dwvrjGhH8jRXz3MVd0AYqQ==}
    hasBin: true

  sharp@0.33.5:
    resolution: {integrity: sha512-haPVm1EkS9pgvHrQ/F3Xy+hgcuMV0Wm9vfIBSiwZ05k+xgb0PkBQpGsAA/oWdDobNaZTH5ppvHtzCFbnSEwHVw==}
    engines: {node: ^18.17.0 || ^20.3.0 || >=21.0.0}

  shebang-command@2.0.0:
    resolution: {integrity: sha512-kHxr2zZpYtdmrN1qDjrrX/Z1rR1kG8Dx+gkpK1G4eXmvXswmcE1hTWBWYUzlraYw1/yZp6YuDY77YtvbN0dmDA==}
    engines: {node: '>=8'}

  shebang-regex@3.0.0:
    resolution: {integrity: sha512-7++dFhtcx3353uBaq8DDR4NuxBetBzC7ZQOhmTQInHEd6bSrXdiEyzCvG07Z44UYdLShWUyXt5M/yhz8ekcb1A==}
    engines: {node: '>=8'}

  side-channel-list@1.0.0:
    resolution: {integrity: sha512-FCLHtRD/gnpCiCHEiJLOwdmFP+wzCmDEkc9y7NsYxeF4u7Btsn1ZuwgwJGxImImHicJArLP4R0yX4c2KCrMrTA==}
    engines: {node: '>= 0.4'}

  side-channel-map@1.0.1:
    resolution: {integrity: sha512-VCjCNfgMsby3tTdo02nbjtM/ewra6jPHmpThenkTYh8pG9ucZ/1P8So4u4FGBek/BjpOVsDCMoLA/iuBKIFXRA==}
    engines: {node: '>= 0.4'}

  side-channel-weakmap@1.0.2:
    resolution: {integrity: sha512-WPS/HvHQTYnHisLo9McqBHOJk2FkHO/tlpvldyrnem4aeQp4hai3gythswg6p01oSoTl58rcpiFAjF2br2Ak2A==}
    engines: {node: '>= 0.4'}

  side-channel@1.1.0:
    resolution: {integrity: sha512-ZX99e6tRweoUXqR+VBrslhda51Nh5MTQwou5tnUDgbtyM0dBgmhEDtWGP/xbKn6hqfPRHujUNwz5fy/wbbhnpw==}
    engines: {node: '>= 0.4'}

  signal-exit@4.1.0:
    resolution: {integrity: sha512-bzyZ1e88w9O1iNJbKnOlvYTrWPDl46O1bG0D3XInv+9tkPrxrN8jUUTiFlDkkmKWgn1M6CfIA13SuGqOa9Korw==}
    engines: {node: '>=14'}

  simple-swizzle@0.2.2:
    resolution: {integrity: sha512-JA//kQgZtbuY83m+xT+tXJkmJncGMTFT+C+g2h2R9uxkYIrE2yy9sgmcLhCnw57/WSD+Eh3J97FPEDFnbXnDUg==}

  slash@3.0.0:
    resolution: {integrity: sha512-g9Q1haeby36OSStwb4ntCGGGaKsaVSjQ68fBxoQcutl5fS1vuY18H3wSt3jFyFtrkx+Kz0V1G85A4MyAdDMi2Q==}
    engines: {node: '>=8'}

  slice-ansi@5.0.0:
    resolution: {integrity: sha512-FC+lgizVPfie0kkhqUScwRu1O/lF6NOgJmlCgK+/LYxDCTk8sGelYaHDhFcDN+Sn3Cv+3VSa4Byeo+IMCzpMgQ==}
    engines: {node: '>=12'}

  slice-ansi@7.1.0:
    resolution: {integrity: sha512-bSiSngZ/jWeX93BqeIAbImyTbEihizcwNjFoRUIY/T1wWQsfsm2Vw1agPKylXvQTU7iASGdHhyqRlqQzfz+Htg==}
    engines: {node: '>=18'}

  slugify@1.6.6:
    resolution: {integrity: sha512-h+z7HKHYXj6wJU+AnS/+IH8Uh9fdcX1Lrhg1/VMdf9PwoBQXFcXiAdsy2tSK0P6gKwJLXp02r90ahUCqHk9rrw==}
    engines: {node: '>=8.0.0'}

  socket.io-client@4.8.1:
    resolution: {integrity: sha512-hJVXfu3E28NmzGk8o1sHhN3om52tRvwYeidbj7xKy2eIIse5IoKX3USlS6Tqt3BHAtflLIkCQBkzVrEEfWUyYQ==}
    engines: {node: '>=10.0.0'}

  socket.io-parser@4.2.4:
    resolution: {integrity: sha512-/GbIKmo8ioc+NIWIhwdecY0ge+qVBSMdgxGygevmdHj24bsfgtCmcUUcQ5ZzcylGFHsN3k4HB4Cgkl96KVnuew==}
    engines: {node: '>=10.0.0'}

  sonic-boom@2.8.0:
    resolution: {integrity: sha512-kuonw1YOYYNOve5iHdSahXPOK49GqwA+LZhI6Wz/l0rP57iKyXXIHaRagOBHAPmGwJC6od2Z9zgvZ5loSgMlVg==}

  sonner@2.0.2:
    resolution: {integrity: sha512-xOeXErZ4blqQd11ZnlDmoRmg+ctUJBkTU8H+HVh9rnWi9Ke28xiL39r4iCTeDX31ODTe/s1MaiaY333dUzLCtA==}
    peerDependencies:
      react: ^18.0.0 || ^19.0.0 || ^19.0.0-rc
      react-dom: ^18.0.0 || ^19.0.0 || ^19.0.0-rc

  source-map-js@1.2.1:
    resolution: {integrity: sha512-UXWMKhLOwVKb728IUtQPXxfYU+usdybtUrK/8uGE8CQMvrhOpwvzDBwj0QhSL7MQc7vIsISBG8VQ8+IDQxpfQA==}
    engines: {node: '>=0.10.0'}

  space-separated-tokens@2.0.2:
    resolution: {integrity: sha512-PEGlAwrG8yXGXRjW32fGbg66JAlOAwbObuqVoJpv/mRgoWDQfgH1wDPvtzWyUSNAXBGSk8h755YDbbcEy3SH2Q==}

  split-on-first@1.1.0:
    resolution: {integrity: sha512-43ZssAJaMusuKWL8sKUBQXHWOpq8d6CfN/u1p4gUzfJkM05C8rxTmYrkIPTXapZpORA6LkkzcUulJ8FqA7Uudw==}
    engines: {node: '>=6'}

  split2@4.2.0:
    resolution: {integrity: sha512-UcjcJOWknrNkF6PLX83qcHM6KHgVKNkV62Y8a5uYDVv9ydGQVwAHMKqHdJje1VTWpljG0WYpCDhrCdAOYH4TWg==}
    engines: {node: '>= 10.x'}

  sprintf-js@1.0.3:
    resolution: {integrity: sha512-D9cPgkvLlV3t3IzL0D0YLvGA9Ahk4PcvVwUbN0dSGr1aP0Nrt4AEnTUbuGvquEC0mA64Gqt1fzirlRs5ibXx8g==}

  stable-hash@0.0.5:
    resolution: {integrity: sha512-+L3ccpzibovGXFK+Ap/f8LOS0ahMrHTf3xu7mMLSpEGU0EO9ucaysSylKo9eRDFNhWve/y275iPmIZ4z39a9iA==}

  stream-shift@1.0.3:
    resolution: {integrity: sha512-76ORR0DO1o1hlKwTbi/DM3EXWGf3ZJYO8cXX5RJwnul2DEg2oyoZyjLNoQM8WsvZiFKCRfC1O0J7iCvie3RZmQ==}

  streamsearch@1.1.0:
    resolution: {integrity: sha512-Mcc5wHehp9aXz1ax6bZUyY5afg9u2rv5cqQI3mRrYkGC8rW2hM02jWuwjtL++LS5qinSyhj2QfLyNsuc+VsExg==}
    engines: {node: '>=10.0.0'}

  strict-uri-encode@2.0.0:
    resolution: {integrity: sha512-QwiXZgpRcKkhTj2Scnn++4PKtWsH0kpzZ62L2R6c/LUVYv7hVnZqcg2+sMuT6R7Jusu1vviK/MFsu6kNJfWlEQ==}
    engines: {node: '>=4'}

  string-argv@0.3.2:
    resolution: {integrity: sha512-aqD2Q0144Z+/RqG52NeHEkZauTAUWJO8c6yTftGJKO3Tja5tUgIfmIl6kExvhtxSDP7fXB6DvzkfMpCd/F3G+Q==}
    engines: {node: '>=0.6.19'}

  string-width@4.2.3:
    resolution: {integrity: sha512-wKyQRQpjJ0sIp62ErSZdGsjMJWsap5oRNihHhu6G7JVO/9jIB6UyevL+tXuOqrng8j/cxKTWyWUwvSTriiZz/g==}
    engines: {node: '>=8'}

  string-width@7.2.0:
    resolution: {integrity: sha512-tsaTIkKW9b4N+AEj+SVA+WhJzV7/zMhcSu78mLKWSk7cXMOSHsBKFWUs0fWwq8QyK3MgJBQRX6Gbi4kYbdvGkQ==}
    engines: {node: '>=18'}

  string.prototype.includes@2.0.1:
    resolution: {integrity: sha512-o7+c9bW6zpAdJHTtujeePODAhkuicdAryFsfVKwA+wGw89wJ4GTY484WTucM9hLtDEOpOvI+aHnzqnC5lHp4Rg==}
    engines: {node: '>= 0.4'}

  string.prototype.matchall@4.0.12:
    resolution: {integrity: sha512-6CC9uyBL+/48dYizRf7H7VAYCMCNTBeM78x/VTUe9bFEaxBepPJDa1Ow99LqI/1yF7kuy7Q3cQsYMrcjGUcskA==}
    engines: {node: '>= 0.4'}

  string.prototype.repeat@1.0.0:
    resolution: {integrity: sha512-0u/TldDbKD8bFCQ/4f5+mNRrXwZ8hg2w7ZR8wa16e8z9XpePWl3eGEcUD0OXpEH/VJH/2G3gjUtR3ZOiBe2S/w==}

  string.prototype.trim@1.2.10:
    resolution: {integrity: sha512-Rs66F0P/1kedk5lyYyH9uBzuiI/kNRmwJAR9quK6VOtIpZ2G+hMZd+HQbbv25MgCA6gEffoMZYxlTod4WcdrKA==}
    engines: {node: '>= 0.4'}

  string.prototype.trimend@1.0.9:
    resolution: {integrity: sha512-G7Ok5C6E/j4SGfyLCloXTrngQIQU3PWtXGst3yM7Bea9FRURf1S42ZHlZZtsNque2FN2PoUhfZXYLNWwEr4dLQ==}
    engines: {node: '>= 0.4'}

  string.prototype.trimstart@1.0.8:
    resolution: {integrity: sha512-UXSH262CSZY1tfu3G3Secr6uGLCFVPMhIqHjlgCUtCCcgihYc/xKs9djMTMUOb2j1mVSeU8EU6NWc/iQKU6Gfg==}
    engines: {node: '>= 0.4'}

  string_decoder@1.1.1:
    resolution: {integrity: sha512-n/ShnvDi6FHbbVfviro+WojiFzv+s8MPMHBczVePfUpDJLwoLT0ht1l4YwBCbi8pJAveEEdnkHyPyTP/mzRfwg==}

  string_decoder@1.3.0:
    resolution: {integrity: sha512-hkRX8U1WjJFd8LsDJ2yQ/wWWxaopEsABU1XfkM8A+j0+85JAGppt16cr1Whg6KIbb4okU6Mql6BOj+uup/wKeA==}

  stringify-entities@4.0.4:
    resolution: {integrity: sha512-IwfBptatlO+QCJUo19AqvrPNqlVMpW9YEL2LIVY+Rpv2qsjCGxaDLNRgeGsQWJhfItebuJhsGSLjaBbNSQ+ieg==}

  strip-ansi@6.0.1:
    resolution: {integrity: sha512-Y38VPSHcqkFrCpFnQ9vuSXmquuv5oXOKpGeT6aGrr3o3Gc9AlVa6JBfUSOCnbxGGZF+/0ooI7KrPuUSztUdU5A==}
    engines: {node: '>=8'}

  strip-ansi@7.1.0:
    resolution: {integrity: sha512-iq6eVVI64nQQTRYq2KtEg2d2uU7LElhTJwsH4YzIHZshxlgZms/wIc4VoDQTlG/IvVIrBKG06CrZnp0qv7hkcQ==}
    engines: {node: '>=12'}

  strip-bom-string@1.0.0:
    resolution: {integrity: sha512-uCC2VHvQRYu+lMh4My/sFNmF2klFymLX1wHJeXnbEJERpV/ZsVuonzerjfrGpIGF7LBVa1O7i9kjiWvJiFck8g==}
    engines: {node: '>=0.10.0'}

  strip-bom@3.0.0:
    resolution: {integrity: sha512-vavAMRXOgBVNF6nyEEmL3DBK19iRpDcoIwW+swQ+CbGiu7lju6t+JklA1MHweoWtadgt4ISVUsXLyDq34ddcwA==}
    engines: {node: '>=4'}

  strip-final-newline@3.0.0:
    resolution: {integrity: sha512-dOESqjYr96iWYylGObzd39EuNTa5VJxyvVAEm5Jnh7KGo75V43Hk1odPQkNDyXNmUR6k+gEiDVXnjB8HJ3crXw==}
    engines: {node: '>=12'}

  strip-json-comments@3.1.1:
    resolution: {integrity: sha512-6fPc+R4ihwqP6N/aIv2f1gMH8lOVtWQHoqC4yK6oSDVVocumAsfCqjkXnqiYMhmMwS/mEHLp7Vehlt3ql6lEig==}
    engines: {node: '>=8'}

  strip-outer@1.0.1:
    resolution: {integrity: sha512-k55yxKHwaXnpYGsOzg4Vl8+tDrWylxDEpknGjhTiZB8dFRU5rTo9CAzeycivxV3s+zlTKwrs6WxMxR95n26kwg==}
    engines: {node: '>=0.10.0'}

  style-to-js@1.1.16:
    resolution: {integrity: sha512-/Q6ld50hKYPH3d/r6nr117TZkHR0w0kGGIVfpG9N6D8NymRPM9RqCUv4pRpJ62E5DqOYx2AFpbZMyCPnjQCnOw==}

  style-to-object@1.0.8:
    resolution: {integrity: sha512-xT47I/Eo0rwJmaXC4oilDGDWLohVhR6o/xAQcPQN8q6QBuZVL8qMYL85kLmST5cPjAorwvqIA4qXTRQoYHaL6g==}

  styled-jsx@5.1.6:
    resolution: {integrity: sha512-qSVyDTeMotdvQYoHWLNGwRFJHC+i+ZvdBRYosOFgC+Wg1vx4frN2/RG/NA7SYqqvKNLf39P2LSRA2pu6n0XYZA==}
    engines: {node: '>= 12.0.0'}
    peerDependencies:
      '@babel/core': '*'
      babel-plugin-macros: '*'
      react: '>= 16.8.0 || 17.x.x || ^18.0.0-0 || ^19.0.0-0'
    peerDependenciesMeta:
      '@babel/core':
        optional: true
      babel-plugin-macros:
        optional: true

  superstruct@1.0.4:
    resolution: {integrity: sha512-7JpaAoX2NGyoFlI9NBh66BQXGONc+uE+MRS5i2iOBKuS4e+ccgMDjATgZldkah+33DakBxDHiss9kvUcGAO8UQ==}
    engines: {node: '>=14.0.0'}

  supports-color@7.2.0:
    resolution: {integrity: sha512-qpCAvRl9stuOHveKsn7HncJRvv501qIacKzQlO/+Lwxc9+0q2wLyv4Dfvt80/DPn2pqOBsJdDiogXGR9+OvwRw==}
    engines: {node: '>=8'}

  supports-preserve-symlinks-flag@1.0.0:
    resolution: {integrity: sha512-ot0WnXS9fgdkgIcePe6RHNk1WA8+muPa6cSjeR3V8K27q9BB1rTE3R1p7Hv0z1ZyAc8s6Vvv8DIyWf681MAt0w==}
    engines: {node: '>= 0.4'}

  table-layout@4.1.1:
    resolution: {integrity: sha512-iK5/YhZxq5GO5z8wb0bY1317uDF3Zjpha0QFFLA8/trAoiLbQD0HUbMesEaxyzUgDxi2QlcbM8IvqOlEjgoXBA==}
    engines: {node: '>=12.17'}

  tailwind-merge@3.0.2:
    resolution: {integrity: sha512-l7z+OYZ7mu3DTqrL88RiKrKIqO3NcpEO8V/Od04bNpvk0kiIFndGEoqfuzvj4yuhRkHKjRkII2z+KS2HfPcSxw==}

  tailwindcss@4.0.17:
    resolution: {integrity: sha512-OErSiGzRa6rLiOvaipsDZvLMSpsBZ4ysB4f0VKGXUrjw2jfkJRd6kjRKV2+ZmTCNvwtvgdDam5D7w6WXsdLJZw==}

  tapable@2.2.1:
    resolution: {integrity: sha512-GNzQvQTOIP6RyTfE2Qxb8ZVlNmw0n88vp1szwWRimP02mnTsx3Wtn5qRdqY9w2XduFNUgvOwhNnQsjwCp+kqaQ==}
    engines: {node: '>=6'}

  thread-stream@0.15.2:
    resolution: {integrity: sha512-UkEhKIg2pD+fjkHQKyJO3yoIvAP3N6RlNFt2dUhcS1FGvCD1cQa1M/PGknCLFIyZdtJOWQjejp7bdNqmN7zwdA==}

  tinyglobby@0.2.12:
    resolution: {integrity: sha512-qkf4trmKSIiMTs/E63cxH+ojC2unam7rJ0WrauAzpT3ECNTxGRMlaXxVbfxMUC/w0LaYk6jQ4y/nGR9uBO3tww==}
    engines: {node: '>=12.0.0'}

  to-regex-range@5.0.1:
    resolution: {integrity: sha512-65P7iz6X5yEr1cwcgvQxbbIw7Uk3gOy5dIdtZ4rDveLqhrdJP+Li/Hx6tyK0NEb+2GCyneCMJiGqrADCSNk8sQ==}
    engines: {node: '>=8.0'}

  tr46@0.0.3:
    resolution: {integrity: sha512-N3WMsuqV66lT30CrXNbEjx4GEwlow3v6rr4mCcv6prnfwhS01rkgyFdjPNBYd9br7LpXV1+Emh01fHnq2Gdgrw==}

  trim-lines@3.0.1:
    resolution: {integrity: sha512-kRj8B+YHZCc9kQYdWfJB2/oUl9rA99qbowYYBtr4ui4mZyAQ2JpvVBd/6U2YloATfqBhBTSMhTpgBHtU0Mf3Rg==}

  trim-repeated@1.0.0:
    resolution: {integrity: sha512-pkonvlKk8/ZuR0D5tLW8ljt5I8kmxp2XKymhepUeOdCEfKpZaktSArkLHZt76OB1ZvO9bssUsDty4SWhLvZpLg==}
    engines: {node: '>=0.10.0'}

  trough@2.2.0:
    resolution: {integrity: sha512-tmMpK00BjZiUyVyvrBK7knerNgmgvcV/KLVyuma/SC+TQN167GrMRciANTz09+k3zW8L8t60jWO1GpfkZdjTaw==}

  ts-api-utils@2.1.0:
    resolution: {integrity: sha512-CUgTZL1irw8u29bzrOD/nH85jqyc74D6SshFgujOIA7osm2Rz7dYH77agkx7H4FBNxDq7Cjf+IjaX/8zwFW+ZQ==}
    engines: {node: '>=18.12'}
    peerDependencies:
      typescript: '>=4.8.4'

  ts-node@10.9.2:
    resolution: {integrity: sha512-f0FFpIdcHgn8zcPSbf1dRevwt047YMnaiJM3u2w2RewrB+fob/zePZcrOyQoLMMO7aBIddLcQIEK5dYjkLnGrQ==}
    hasBin: true
    peerDependencies:
      '@swc/core': '>=1.2.50'
      '@swc/wasm': '>=1.2.50'
      '@types/node': '*'
      typescript: '>=2.7'
    peerDependenciesMeta:
      '@swc/core':
        optional: true
      '@swc/wasm':
        optional: true

  tsconfig-paths@3.15.0:
    resolution: {integrity: sha512-2Ac2RgzDe/cn48GvOe3M+o82pEFewD3UPbyoUHHdKasHwJKjds4fLXWf/Ux5kATBKN20oaFGu+jbElp1pos0mg==}

  tslib@1.14.1:
    resolution: {integrity: sha512-Xni35NKzjgMrwevysHTCArtLDpPvye8zV/0E4EyYn43P7/7qvQwPh9BGkHewbMulVntbigmcT7rdX3BNo9wRJg==}

  tslib@2.7.0:
    resolution: {integrity: sha512-gLXCKdN1/j47AiHiOkJN69hJmcbGTHI0ImLmbYLHykhgeN0jVGola9yVjFgzCUklsZQMW55o+dW7IXv3RCXDzA==}

  tslib@2.8.1:
    resolution: {integrity: sha512-oJFu94HQb+KVduSUQL7wnpmqnfmLsOA/nAh6b6EH0wCEoK0/mPeXU6c3wKDV83MkOuHPRHtSXKKU99IBazS/2w==}

  tsx@4.19.3:
    resolution: {integrity: sha512-4H8vUNGNjQ4V2EOoGw005+c+dGuPSnhpPBPHBtsZdGZBk/iJb4kguGlPWaZTZ3q5nMtFOEsY0nRDlh9PJyd6SQ==}
    engines: {node: '>=18.0.0'}
    hasBin: true

  tw-animate-css@1.2.5:
    resolution: {integrity: sha512-ABzjfgVo+fDbhRREGL4KQZUqqdPgvc5zVrLyeW9/6mVqvaDepXc7EvedA+pYmMnIOsUAQMwcWzNvom26J2qYvQ==}

  type-check@0.4.0:
    resolution: {integrity: sha512-XleUoc9uwGXqjWwXaUTZAmzMcFZ5858QA2vvx1Ur5xIcixXIP+8LnFDgRplU30us6teqdlskFfu+ae4K79Ooew==}
    engines: {node: '>= 0.8.0'}

  typed-array-buffer@1.0.3:
    resolution: {integrity: sha512-nAYYwfY3qnzX30IkA6AQZjVbtK6duGontcQm1WSG1MD94YLqK0515GNApXkoxKOWMusVssAHWLh9SeaoefYFGw==}
    engines: {node: '>= 0.4'}

  typed-array-byte-length@1.0.3:
    resolution: {integrity: sha512-BaXgOuIxz8n8pIq3e7Atg/7s+DpiYrxn4vdot3w9KbnBhcRQq6o3xemQdIfynqSeXeDrF32x+WvfzmOjPiY9lg==}
    engines: {node: '>= 0.4'}

  typed-array-byte-offset@1.0.4:
    resolution: {integrity: sha512-bTlAFB/FBYMcuX81gbL4OcpH5PmlFHqlCCpAl8AlEzMz5k53oNDvN8p1PNOWLEmI2x4orp3raOFB51tv9X+MFQ==}
    engines: {node: '>= 0.4'}

  typed-array-length@1.0.7:
    resolution: {integrity: sha512-3KS2b+kL7fsuk/eJZ7EQdnEmQoaho/r6KUef7hxvltNA5DR8NAUM+8wJMbJyZ4G9/7i3v5zPBIMN5aybAh2/Jg==}
    engines: {node: '>= 0.4'}

  typescript@5.8.2:
    resolution: {integrity: sha512-aJn6wq13/afZp/jT9QZmwEjDqqvSGp1VT5GVg+f/t6/oVyrgXM6BY1h9BRh/O5p3PlUPAe+WuiEZOmb/49RqoQ==}
    engines: {node: '>=14.17'}
    hasBin: true

  typical@4.0.0:
    resolution: {integrity: sha512-VAH4IvQ7BDFYglMd7BPRDfLgxZZX4O4TFcRDA6EN5X7erNJJq+McIEp8np9aVtxrCJ6qx4GTYVfOWNjcqwZgRw==}
    engines: {node: '>=8'}

  typical@7.3.0:
    resolution: {integrity: sha512-ya4mg/30vm+DOWfBg4YK3j2WD6TWtRkCbasOJr40CseYENzCUby/7rIvXA99JGsQHeNxLbnXdyLLxKSv3tauFw==}
    engines: {node: '>=12.17'}

  ua-parser-js@1.0.40:
    resolution: {integrity: sha512-z6PJ8Lml+v3ichVojCiB8toQJBuwR42ySM4ezjXIqXK3M0HczmKQ3LF4rhU55PfD99KEEXQG6yb7iOMyvYuHew==}
    hasBin: true

  ufo@1.6.1:
    resolution: {integrity: sha512-9a4/uxlTWJ4+a5i0ooc1rU7C7YOw3wT+UGqdeNNHWnOF9qcMBgLRS+4IYUqbczewFx4mLEig6gawh7X6mFlEkA==}

  uint8arrays@3.1.0:
    resolution: {integrity: sha512-ei5rfKtoRO8OyOIor2Rz5fhzjThwIHJZ3uyDPnDHTXbP0aMQ1RN/6AI5B5d9dBxJOU+BvOAk7ZQ1xphsX8Lrog==}

  unbox-primitive@1.1.0:
    resolution: {integrity: sha512-nWJ91DjeOkej/TA8pXQ3myruKpKEYgqvpw9lz4OPHj/NWFNluYrjbz9j01CJ8yKQd2g4jFoOkINCTW2I5LEEyw==}
    engines: {node: '>= 0.4'}

  uncrypto@0.1.3:
    resolution: {integrity: sha512-Ql87qFHB3s/De2ClA9e0gsnS6zXG27SkTiSJwjCc9MebbfapQfuPzumMIUMi38ezPZVNFcHI9sUIepeQfw8J8Q==}

  undici-types@6.19.8:
    resolution: {integrity: sha512-ve2KP6f/JnbPBFyobGHuerC9g1FYGn/F8n1LWTwNxCEzd6IfqTwUQcNXgEtmmQ6DlRrC1hrSrBnCZPokRrDHjw==}

  unified@11.0.5:
    resolution: {integrity: sha512-xKvGhPWw3k84Qjh8bI3ZeJjqnyadK+GEFtazSfZv/rKeTkTjOJho6mFqh2SM96iIcZokxiOpg78GazTSg8+KHA==}

  unist-util-find-after@5.0.0:
    resolution: {integrity: sha512-amQa0Ep2m6hE2g72AugUItjbuM8X8cGQnFoHk0pGfrFeT9GZhzN5SW8nRsiGKK7Aif4CrACPENkA6P/Lw6fHGQ==}

  unist-util-is@6.0.0:
    resolution: {integrity: sha512-2qCTHimwdxLfz+YzdGfkqNlH0tLi9xjTnHddPmJwtIG9MGsdbutfTc4P+haPD7l7Cjxf/WZj+we5qfVPvvxfYw==}

  unist-util-position@5.0.0:
    resolution: {integrity: sha512-fucsC7HjXvkB5R3kTCO7kUjRdrS0BJt3M/FPxmHMBOm8JQi2BsHAHFsy27E0EolP8rp0NzXsJ+jNPyDWvOJZPA==}

  unist-util-remove-position@5.0.0:
    resolution: {integrity: sha512-Hp5Kh3wLxv0PHj9m2yZhhLt58KzPtEYKQQ4yxfYFEO7EvHwzyDYnduhHnY1mDxoqr7VUwVuHXk9RXKIiYS1N8Q==}

  unist-util-stringify-position@4.0.0:
    resolution: {integrity: sha512-0ASV06AAoKCDkS2+xw5RXJywruurpbC4JZSm7nr7MOt1ojAzvyyaO+UxZf18j8FCF6kmzCZKcAgN/yu2gm2XgQ==}

  unist-util-visit-parents@6.0.1:
    resolution: {integrity: sha512-L/PqWzfTP9lzzEa6CKs0k2nARxTdZduw3zyh8d2NVBnsyvHjSX4TWse388YrrQKbvI8w20fGjGlhgT96WwKykw==}

  unist-util-visit@5.0.0:
    resolution: {integrity: sha512-MR04uvD+07cwl/yhVuVWAtw+3GOR/knlL55Nd/wAdblk27GCVt3lqpTivy/tkJcZoNPzTwS1Y+KMojlLDhoTzg==}

  universalify@2.0.1:
    resolution: {integrity: sha512-gptHNQghINnc/vTGIk0SOFGFNXw7JVrlRUtConJRlvaw6DuX0wO5Jeko9sWrMBhh+PsYAZ7oXAiOnf/UKogyiw==}
    engines: {node: '>= 10.0.0'}

  unrs-resolver@1.3.3:
    resolution: {integrity: sha512-PFLAGQzYlyjniXdbmQ3dnGMZJXX5yrl2YS4DLRfR3BhgUsE1zpRIrccp9XMOGRfIHpdFvCn/nr5N1KMVda4x3A==}

  unstorage@1.15.0:
    resolution: {integrity: sha512-m40eHdGY/gA6xAPqo8eaxqXgBuzQTlAKfmB1iF7oCKXE1HfwHwzDJBywK+qQGn52dta+bPlZluPF7++yR3p/bg==}
    peerDependencies:
      '@azure/app-configuration': ^1.8.0
      '@azure/cosmos': ^4.2.0
      '@azure/data-tables': ^13.3.0
      '@azure/identity': ^4.6.0
      '@azure/keyvault-secrets': ^4.9.0
      '@azure/storage-blob': ^12.26.0
      '@capacitor/preferences': ^6.0.3
      '@deno/kv': '>=0.9.0'
      '@netlify/blobs': ^6.5.0 || ^7.0.0 || ^8.1.0
      '@planetscale/database': ^1.19.0
      '@upstash/redis': ^1.34.3
      '@vercel/blob': '>=0.27.1'
      '@vercel/kv': ^1.0.1
      aws4fetch: ^1.0.20
      db0: '>=0.2.1'
      idb-keyval: ^6.2.1
      ioredis: ^5.4.2
      uploadthing: ^7.4.4
    peerDependenciesMeta:
      '@azure/app-configuration':
        optional: true
      '@azure/cosmos':
        optional: true
      '@azure/data-tables':
        optional: true
      '@azure/identity':
        optional: true
      '@azure/keyvault-secrets':
        optional: true
      '@azure/storage-blob':
        optional: true
      '@capacitor/preferences':
        optional: true
      '@deno/kv':
        optional: true
      '@netlify/blobs':
        optional: true
      '@planetscale/database':
        optional: true
      '@upstash/redis':
        optional: true
      '@vercel/blob':
        optional: true
      '@vercel/kv':
        optional: true
      aws4fetch:
        optional: true
      db0:
        optional: true
      idb-keyval:
        optional: true
      ioredis:
        optional: true
      uploadthing:
        optional: true

  uri-js@4.4.1:
    resolution: {integrity: sha512-7rKUyy33Q1yc98pQ1DAmLtwX109F7TIfWlW1Ydo8Wl1ii1SeHieeh0HHfPeL2fMXK6z0s8ecKs9frCuLJvndBg==}

  use-callback-ref@1.3.3:
    resolution: {integrity: sha512-jQL3lRnocaFtu3V00JToYz/4QkNWswxijDaCVNZRiRTO3HQDLsdu1ZtmIUvV4yPp+rvWm5j0y0TG/S61cuijTg==}
    engines: {node: '>=10'}
    peerDependencies:
      '@types/react': '*'
      react: ^16.8.0 || ^17.0.0 || ^18.0.0 || ^19.0.0 || ^19.0.0-rc
    peerDependenciesMeta:
      '@types/react':
        optional: true

  use-debounce@10.0.4:
    resolution: {integrity: sha512-6Cf7Yr7Wk7Kdv77nnJMf6de4HuDE4dTxKij+RqE9rufDsI6zsbjyAxcH5y2ueJCQAnfgKbzXbZHYlkFwmBlWkw==}
    engines: {node: '>= 16.0.0'}
    peerDependencies:
      react: '*'

  use-sidecar@1.1.3:
    resolution: {integrity: sha512-Fedw0aZvkhynoPYlA5WXrMCAMm+nSWdZt6lzJQ7Ok8S6Q+VsHmHpRWndVRJ8Be0ZbkfPc5LRYH+5XrzXcEeLRQ==}
    engines: {node: '>=10'}
    peerDependencies:
      '@types/react': '*'
      react: ^16.8.0 || ^17.0.0 || ^18.0.0 || ^19.0.0 || ^19.0.0-rc
    peerDependenciesMeta:
      '@types/react':
        optional: true

  use-sync-external-store@1.2.0:
    resolution: {integrity: sha512-eEgnFxGQ1Ife9bzYs6VLi8/4X6CObHMw9Qr9tPY43iKwsPw8xE8+EFsf/2cFZ5S3esXgpWgtSCtLNS41F+sKPA==}
    peerDependencies:
      react: ^16.8.0 || ^17.0.0 || ^18.0.0

  use-sync-external-store@1.4.0:
    resolution: {integrity: sha512-9WXSPC5fMv61vaupRkCKCxsPxBocVnwakBEkMIHHpkTTg6icbJtg6jzgtLDm4bl3cSHAca52rYWih0k4K3PfHw==}
    peerDependencies:
      react: ^16.8.0 || ^17.0.0 || ^18.0.0 || ^19.0.0

  usehooks-ts@3.1.1:
    resolution: {integrity: sha512-I4diPp9Cq6ieSUH2wu+fDAVQO43xwtulo+fKEidHUwZPnYImbtkTjzIJYcDcJqxgmX31GVqNFURodvcgHcW0pA==}
    engines: {node: '>=16.15.0'}
    peerDependencies:
      react: ^16.8.0  || ^17 || ^18 || ^19 || ^19.0.0-rc

  utf-8-validate@5.0.10:
    resolution: {integrity: sha512-Z6czzLq4u8fPOyx7TU6X3dvUZVvoJmxSQ+IcrlmagKhilxlhZgxPK6C5Jqbkw1IDUmFTM+cz9QDnnLTwDz/2gQ==}
    engines: {node: '>=6.14.2'}

  util-deprecate@1.0.2:
    resolution: {integrity: sha512-EPD5q1uXyFxJpCrLnCc1nHnq3gOa6DZBocAIiI2TaSCA7VCJ1UJDMagCzIkXNsUYfD1daK//LTEQ8xiIbrHtcw==}

  util@0.12.5:
    resolution: {integrity: sha512-kZf/K6hEIrWHI6XqOFUiiMa+79wE/D8Q+NCNAWclkyg3b4d2k7s0QGepNjiABc+aR3N1PAyHL7p6UcLY6LmrnA==}

  uuid@8.3.2:
    resolution: {integrity: sha512-+NYs2QeMWy+GWFOEm9xnn6HCDp0l7QBD7ml8zLUmJ+93Q5NF0NocErnwkTkXVFNiX3/fpC6afS8Dhb/gz7R7eg==}
    hasBin: true

  uuid@9.0.1:
    resolution: {integrity: sha512-b+1eJOlsR9K8HJpow9Ok3fiWOWSIcIzXodvv0rQjVoOVNpWMpxf1wZNpt4y9h10odCNrqnYp1OBzRktckBe3sA==}
    hasBin: true

  v8-compile-cache-lib@3.0.1:
    resolution: {integrity: sha512-wa7YjyUGfNZngI/vtK0UHAN+lgDCxBPCylVXGp0zu59Fz5aiGtNXaq3DhIov063MorB+VfufLh3JlF2KdTK3xg==}

  valtio@1.11.2:
    resolution: {integrity: sha512-1XfIxnUXzyswPAPXo1P3Pdx2mq/pIqZICkWN60Hby0d9Iqb+MEIpqgYVlbflvHdrp2YR/q3jyKWRPJJ100yxaw==}
    engines: {node: '>=12.20.0'}
    peerDependencies:
      '@types/react': '>=16.8'
      react: '>=16.8'
    peerDependenciesMeta:
      '@types/react':
        optional: true
      react:
        optional: true

  vfile-location@5.0.3:
    resolution: {integrity: sha512-5yXvWDEgqeiYiBe1lbxYF7UMAIm/IcopxMHrMQDq3nvKcjPKIhZklUKL+AE7J7uApI4kwe2snsK+eI6UTj9EHg==}

  vfile-message@4.0.2:
    resolution: {integrity: sha512-jRDZ1IMLttGj41KcZvlrYAaI3CfqpLpfpf+Mfig13viT6NKvRzWZ+lXz0Y5D60w6uJIBAOGq9mSHf0gktF0duw==}

  vfile@6.0.3:
    resolution: {integrity: sha512-KzIbH/9tXat2u30jf+smMwFCsno4wHVdNmzFyL+T/L3UGqqk6JKfVqOFOZEpZSHADH1k40ab6NUIXZq422ov3Q==}

  viem@2.23.2:
    resolution: {integrity: sha512-NVmW/E0c5crMOtbEAqMF0e3NmvQykFXhLOc/CkLIXOlzHSA6KXVz3CYVmaKqBF8/xtjsjHAGjdJN3Ru1kFJLaA==}
    peerDependencies:
      typescript: '>=5.0.4'
    peerDependenciesMeta:
      typescript:
        optional: true

  viem@2.26.2:
    resolution: {integrity: sha512-+yXSl1n+jV/Kn/zpETiNq0WOcINXti29nxdPIONvvNh+Es0VfeusW8bb2okVfa55pmuc8kOCOpB5wq3ZIUCTSA==}
    peerDependencies:
      typescript: '>=5.0.4'
    peerDependenciesMeta:
      typescript:
        optional: true

  wagmi@2.14.16:
    resolution: {integrity: sha512-njOPvB8L0+jt3m1FTJiVF44T1u+kcjLtVWKvwI0mZnIesZTQZ/xDF0M/NHj3Uljyn3qJw3pyHjJe31NC+VVHMA==}
    peerDependencies:
      '@tanstack/react-query': '>=5.0.0'
      react: '>=18'
      typescript: '>=5.0.4'
      viem: 2.x
    peerDependenciesMeta:
      typescript:
        optional: true

  web-namespaces@2.0.1:
    resolution: {integrity: sha512-bKr1DkiNa2krS7qxNtdrtHAmzuYGFQLiQ13TsorsdT6ULTkPLKuu5+GsFpDlg6JFjUTwX2DyhMPG2be8uPrqsQ==}

  webextension-polyfill@0.10.0:
    resolution: {integrity: sha512-c5s35LgVa5tFaHhrZDnr3FpQpjj1BB+RXhLTYUxGqBVN460HkbM8TBtEqdXWbpTKfzwCcjAZVF7zXCYSKtcp9g==}

  webidl-conversions@3.0.1:
    resolution: {integrity: sha512-2JAn3z8AR6rjK8Sm8orRC0h/bcl/DqL7tRPdGZ4I1CjdF+EaMLmYxBHyXuKL849eucPFhvBoxMsflfOb8kxaeQ==}

  whatwg-url@5.0.0:
    resolution: {integrity: sha512-saE57nupxk6v3HY35+jzBwYa0rKSy0XR8JSxZPwgLr7ys0IBzhGviA1/TUGJLmSVqs8pb9AnvICXEuOHLprYTw==}

  which-boxed-primitive@1.1.1:
    resolution: {integrity: sha512-TbX3mj8n0odCBFVlY8AxkqcHASw3L60jIuF8jFP78az3C2YhmGvqbHBpAjTRH2/xqYunrJ9g1jSyjCjpoWzIAA==}
    engines: {node: '>= 0.4'}

  which-builtin-type@1.2.1:
    resolution: {integrity: sha512-6iBczoX+kDQ7a3+YJBnh3T+KZRxM/iYNPXicqk66/Qfm1b93iu+yOImkg0zHbj5LNOcNv1TEADiZ0xa34B4q6Q==}
    engines: {node: '>= 0.4'}

  which-collection@1.0.2:
    resolution: {integrity: sha512-K4jVyjnBdgvc86Y6BkaLZEN933SwYOuBFkdmBu9ZfkcAbdVbpITnDmjvZ/aQjRXQrv5EPkTnD1s39GiiqbngCw==}
    engines: {node: '>= 0.4'}

  which-module@2.0.1:
    resolution: {integrity: sha512-iBdZ57RDvnOR9AGBhML2vFZf7h8vmBjhoaZqODJBFWHVtKkDmKuHai3cx5PgVMrX5YDNp27AofYbAwctSS+vhQ==}

  which-typed-array@1.1.19:
    resolution: {integrity: sha512-rEvr90Bck4WZt9HHFC4DJMsjvu7x+r6bImz0/BrbWb7A2djJ8hnZMrWnHo9F8ssv0OMErasDhftrfROTyqSDrw==}
    engines: {node: '>= 0.4'}

  which@2.0.2:
    resolution: {integrity: sha512-BLI3Tl1TW3Pvl70l3yq3Y64i+awpwXqsGBYWkkqMtnbXgrMD+yj7rhW0kuEDxzJaYXGjEW5ogapKNMEKNMjibA==}
    engines: {node: '>= 8'}
    hasBin: true

  word-wrap@1.2.5:
    resolution: {integrity: sha512-BN22B5eaMMI9UMtjrGd5g5eCYPpCPDUy0FJXbYsaT5zYxjFOckS53SQDE3pWkVoWpHXVb3BrYcEN4Twa55B5cA==}
    engines: {node: '>=0.10.0'}

  wordwrapjs@5.1.0:
    resolution: {integrity: sha512-JNjcULU2e4KJwUNv6CHgI46UvDGitb6dGryHajXTDiLgg1/RiGoPSDw4kZfYnwGtEXf2ZMeIewDQgFGzkCB2Sg==}
    engines: {node: '>=12.17'}

  wrap-ansi@6.2.0:
    resolution: {integrity: sha512-r6lPcBGxZXlIcymEu7InxDMhdW0KDxpLgoFLcguasxCaJ/SOIZwINatK9KY/tf+ZrlywOKU0UDj3ATXUBfxJXA==}
    engines: {node: '>=8'}

  wrap-ansi@9.0.0:
    resolution: {integrity: sha512-G8ura3S+3Z2G+mkgNRq8dqaFZAuxfsxpBB8OCTGRTCtp+l/v9nbFNmCUP1BZMts3G1142MsZfn6eeUKrr4PD1Q==}
    engines: {node: '>=18'}

  wrappy@1.0.2:
    resolution: {integrity: sha512-l4Sp/DRseor9wL6EvV2+TuQn63dMkPjZ/sp9XkghTEbV9KlPS1xUsZ3u7/IQO4wxtcFB4bgpQPRcR3QCvezPcQ==}

  ws@7.5.10:
    resolution: {integrity: sha512-+dbF1tHwZpXcbOJdVOkzLDxZP1ailvSxM6ZweXTegylPny803bFhA+vqBYw4s31NSAk4S2Qz+AKXK9a4wkdjcQ==}
    engines: {node: '>=8.3.0'}
    peerDependencies:
      bufferutil: ^4.0.1
      utf-8-validate: ^5.0.2
    peerDependenciesMeta:
      bufferutil:
        optional: true
      utf-8-validate:
        optional: true

  ws@8.17.1:
    resolution: {integrity: sha512-6XQFvXTkbfUOZOKKILFG1PDK2NDQs4azKQl26T0YS5CxqWLgXajbPZ+h4gZekJyRqFU8pvnbAbbs/3TgRPy+GQ==}
    engines: {node: '>=10.0.0'}
    peerDependencies:
      bufferutil: ^4.0.1
      utf-8-validate: '>=5.0.2'
    peerDependenciesMeta:
      bufferutil:
        optional: true
      utf-8-validate:
        optional: true

  ws@8.18.0:
    resolution: {integrity: sha512-8VbfWfHLbbwu3+N6OKsOMpBdT4kXPDDB9cJk2bJ6mh9ucxdlnNvH1e+roYkKmN9Nxw2yjz7VzeO9oOz2zJ04Pw==}
    engines: {node: '>=10.0.0'}
    peerDependencies:
      bufferutil: ^4.0.1
      utf-8-validate: '>=5.0.2'
    peerDependenciesMeta:
      bufferutil:
        optional: true
      utf-8-validate:
        optional: true

  ws@8.18.1:
    resolution: {integrity: sha512-RKW2aJZMXeMxVpnZ6bck+RswznaxmzdULiBr6KY7XkTnW8uvt0iT9H5DkHUChXrc+uurzwa0rVI16n/Xzjdz1w==}
    engines: {node: '>=10.0.0'}
    peerDependencies:
      bufferutil: ^4.0.1
      utf-8-validate: '>=5.0.2'
    peerDependenciesMeta:
      bufferutil:
        optional: true
      utf-8-validate:
        optional: true

  xmlhttprequest-ssl@2.1.2:
    resolution: {integrity: sha512-TEU+nJVUUnA4CYJFLvK5X9AOeH4KvDvhIfm0vV1GaQRtchnG0hgK5p8hw/xjv8cunWYCsiPCSDzObPyhEwq3KQ==}
    engines: {node: '>=0.4.0'}

  xtend@4.0.2:
    resolution: {integrity: sha512-LKYU1iAXJXUgAXn9URjiu+MWhyUXHsvfp7mcuYm9dSUKK0/CjtrUwFAxD82/mCWbtLsGjFIad0wIsod4zrTAEQ==}
    engines: {node: '>=0.4'}

  y18n@4.0.3:
    resolution: {integrity: sha512-JKhqTOwSrqNA1NY5lSztJ1GrBiUodLMmIZuLiDaMRJ+itFd+ABVE8XBjOvIWL+rSqNDC74LCSFmlb/U4UZ4hJQ==}

  yaml@2.7.1:
    resolution: {integrity: sha512-10ULxpnOCQXxJvBgxsn9ptjq6uviG/htZKk9veJGhlqn3w/DxQ631zFF+nlQXLwmImeS5amR2dl2U8sg6U9jsQ==}
    engines: {node: '>= 14'}
    hasBin: true

  yargs-parser@18.1.3:
    resolution: {integrity: sha512-o50j0JeToy/4K6OZcaQmW6lyXXKhq7csREXcDwk2omFPJEwUNOVtJKvmDr9EI1fAJZUyZcRF7kxGBWmRXudrCQ==}
    engines: {node: '>=6'}

  yargs@15.4.1:
    resolution: {integrity: sha512-aePbxDmcYW++PaqBsJ+HYUFwCdv4LVvdnhBy78E57PIor8/OVvhMrADFFEDh8DHDFRv/O9i3lPhsENjO7QX0+A==}
    engines: {node: '>=8'}

  yn@3.1.1:
    resolution: {integrity: sha512-Ux4ygGWsu2c7isFWe8Yu1YluJmqVhxqK2cLXNQA5AcC3QfbGNpM7fu0Y8b/z16pXLnFxZYvWhd3fhBY9DLmC6Q==}
    engines: {node: '>=6'}

  yocto-queue@0.1.0:
    resolution: {integrity: sha512-rVksvsnNCdJ/ohGc6xgPwyN8eheCxsiLM8mxuE/t/mOVqJewPuO1miLpTHQiRgTKCLexL4MeAFVagts7HmNZ2Q==}
    engines: {node: '>=10'}

  zustand@5.0.0:
    resolution: {integrity: sha512-LE+VcmbartOPM+auOjCCLQOsQ05zUTp8RkgwRzefUk+2jISdMMFnxvyTjA4YNWr5ZGXYbVsEMZosttuxUBkojQ==}
    engines: {node: '>=12.20.0'}
    peerDependencies:
      '@types/react': '>=18.0.0'
      immer: '>=9.0.6'
      react: '>=18.0.0'
      use-sync-external-store: '>=1.2.0'
    peerDependenciesMeta:
      '@types/react':
        optional: true
      immer:
        optional: true
      react:
        optional: true
      use-sync-external-store:
        optional: true

  zwitch@2.0.4:
    resolution: {integrity: sha512-bXE4cR/kVZhKZX/RjPEflHaKVhUVl85noU3v6b8apfQEc1x4A+zBxjZ4lN8LqGd6WZ3dl98pY4o717VFmoPp+A==}

snapshots:

  '@adraffy/ens-normalize@1.10.1': {}

  '@alloc/quick-lru@5.2.0': {}

  '@babel/runtime@7.27.0':
    dependencies:
      regenerator-runtime: 0.14.1

  '@coinbase/wallet-sdk@3.9.3':
    dependencies:
      bn.js: 5.2.1
      buffer: 6.0.3
      clsx: 1.2.1
      eth-block-tracker: 7.1.0
      eth-json-rpc-filters: 6.0.1
      eventemitter3: 5.0.1
      keccak: 3.0.4
      preact: 10.26.5
      sha.js: 2.4.11
    transitivePeerDependencies:
      - supports-color

  '@coinbase/wallet-sdk@4.3.0':
    dependencies:
      '@noble/hashes': 1.7.1
      clsx: 1.2.1
      eventemitter3: 5.0.1
      preact: 10.26.5

  '@cspotcode/source-map-support@0.8.1':
    dependencies:
      '@jridgewell/trace-mapping': 0.3.9

  '@duckdb/duckdb-wasm@1.29.0':
    dependencies:
      apache-arrow: 17.0.0

  '@duckdb/node-api@1.2.2-alpha.18':
    dependencies:
      '@duckdb/node-bindings': 1.2.2-alpha.18

  '@duckdb/node-bindings-darwin-arm64@1.2.2-alpha.18':
    optional: true

  '@duckdb/node-bindings-darwin-x64@1.2.2-alpha.18':
    optional: true

  '@duckdb/node-bindings-linux-arm64@1.2.2-alpha.18':
    optional: true

  '@duckdb/node-bindings-linux-x64@1.2.2-alpha.18':
    optional: true

  '@duckdb/node-bindings-win32-x64@1.2.2-alpha.18':
    optional: true

  '@duckdb/node-bindings@1.2.2-alpha.18':
    optionalDependencies:
      '@duckdb/node-bindings-darwin-arm64': 1.2.2-alpha.18
      '@duckdb/node-bindings-darwin-x64': 1.2.2-alpha.18
      '@duckdb/node-bindings-linux-arm64': 1.2.2-alpha.18
      '@duckdb/node-bindings-linux-x64': 1.2.2-alpha.18
      '@duckdb/node-bindings-win32-x64': 1.2.2-alpha.18

  '@ecies/ciphers@0.2.3(@noble/ciphers@1.2.1)':
    dependencies:
      '@noble/ciphers': 1.2.1

  '@emnapi/core@1.4.0':
    dependencies:
      '@emnapi/wasi-threads': 1.0.1
      tslib: 2.8.1
    optional: true

  '@emnapi/runtime@1.4.0':
    dependencies:
      tslib: 2.8.1
    optional: true

  '@emnapi/wasi-threads@1.0.1':
    dependencies:
      tslib: 2.8.1
    optional: true

  '@emotion/hash@0.9.2': {}

  '@esbuild/aix-ppc64@0.25.2':
    optional: true

  '@esbuild/android-arm64@0.25.2':
    optional: true

  '@esbuild/android-arm@0.25.2':
    optional: true

  '@esbuild/android-x64@0.25.2':
    optional: true

  '@esbuild/darwin-arm64@0.25.2':
    optional: true

  '@esbuild/darwin-x64@0.25.2':
    optional: true

  '@esbuild/freebsd-arm64@0.25.2':
    optional: true

  '@esbuild/freebsd-x64@0.25.2':
    optional: true

  '@esbuild/linux-arm64@0.25.2':
    optional: true

  '@esbuild/linux-arm@0.25.2':
    optional: true

  '@esbuild/linux-ia32@0.25.2':
    optional: true

  '@esbuild/linux-loong64@0.25.2':
    optional: true

  '@esbuild/linux-mips64el@0.25.2':
    optional: true

  '@esbuild/linux-ppc64@0.25.2':
    optional: true

  '@esbuild/linux-riscv64@0.25.2':
    optional: true

  '@esbuild/linux-s390x@0.25.2':
    optional: true

  '@esbuild/linux-x64@0.25.2':
    optional: true

  '@esbuild/netbsd-arm64@0.25.2':
    optional: true

  '@esbuild/netbsd-x64@0.25.2':
    optional: true

  '@esbuild/openbsd-arm64@0.25.2':
    optional: true

  '@esbuild/openbsd-x64@0.25.2':
    optional: true

  '@esbuild/sunos-x64@0.25.2':
    optional: true

  '@esbuild/win32-arm64@0.25.2':
    optional: true

  '@esbuild/win32-ia32@0.25.2':
    optional: true

  '@esbuild/win32-x64@0.25.2':
    optional: true

  '@eslint-community/eslint-utils@4.5.1(eslint@9.23.0(jiti@2.4.2))':
    dependencies:
      eslint: 9.23.0(jiti@2.4.2)
      eslint-visitor-keys: 3.4.3

  '@eslint-community/regexpp@4.12.1': {}

  '@eslint/config-array@0.19.2':
    dependencies:
      '@eslint/object-schema': 2.1.6
      debug: 4.4.0
      minimatch: 3.1.2
    transitivePeerDependencies:
      - supports-color

  '@eslint/config-helpers@0.2.0': {}

  '@eslint/core@0.12.0':
    dependencies:
      '@types/json-schema': 7.0.15

  '@eslint/eslintrc@3.3.1':
    dependencies:
      ajv: 6.12.6
      debug: 4.4.0
      espree: 10.3.0
      globals: 14.0.0
      ignore: 5.3.2
      import-fresh: 3.3.1
      js-yaml: 4.1.0
      minimatch: 3.1.2
      strip-json-comments: 3.1.1
    transitivePeerDependencies:
      - supports-color

  '@eslint/js@9.23.0': {}

  '@eslint/object-schema@2.1.6': {}

  '@eslint/plugin-kit@0.2.7':
    dependencies:
      '@eslint/core': 0.12.0
      levn: 0.4.1

  '@ethereumjs/common@3.2.0':
    dependencies:
      '@ethereumjs/util': 8.1.0
      crc-32: 1.2.2

  '@ethereumjs/rlp@4.0.1': {}

  '@ethereumjs/tx@4.2.0':
    dependencies:
      '@ethereumjs/common': 3.2.0
      '@ethereumjs/rlp': 4.0.1
      '@ethereumjs/util': 8.1.0
      ethereum-cryptography: 2.2.1

  '@ethereumjs/util@8.1.0':
    dependencies:
      '@ethereumjs/rlp': 4.0.1
      ethereum-cryptography: 2.2.1
      micro-ftch: 0.3.1

  '@floating-ui/core@1.6.9':
    dependencies:
      '@floating-ui/utils': 0.2.9

  '@floating-ui/dom@1.6.13':
    dependencies:
      '@floating-ui/core': 1.6.9
      '@floating-ui/utils': 0.2.9

  '@floating-ui/react-dom@2.1.2(react-dom@19.1.0(react@19.1.0))(react@19.1.0)':
    dependencies:
      '@floating-ui/dom': 1.6.13
      react: 19.1.0
      react-dom: 19.1.0(react@19.1.0)

  '@floating-ui/utils@0.2.9': {}

  '@humanfs/core@0.19.1': {}

  '@humanfs/node@0.16.6':
    dependencies:
      '@humanfs/core': 0.19.1
      '@humanwhocodes/retry': 0.3.1

  '@humanwhocodes/module-importer@1.0.1': {}

  '@humanwhocodes/retry@0.3.1': {}

  '@humanwhocodes/retry@0.4.2': {}

  '@img/sharp-darwin-arm64@0.33.5':
    optionalDependencies:
      '@img/sharp-libvips-darwin-arm64': 1.0.4
    optional: true

  '@img/sharp-darwin-x64@0.33.5':
    optionalDependencies:
      '@img/sharp-libvips-darwin-x64': 1.0.4
    optional: true

  '@img/sharp-libvips-darwin-arm64@1.0.4':
    optional: true

  '@img/sharp-libvips-darwin-x64@1.0.4':
    optional: true

  '@img/sharp-libvips-linux-arm64@1.0.4':
    optional: true

  '@img/sharp-libvips-linux-arm@1.0.5':
    optional: true

  '@img/sharp-libvips-linux-s390x@1.0.4':
    optional: true

  '@img/sharp-libvips-linux-x64@1.0.4':
    optional: true

  '@img/sharp-libvips-linuxmusl-arm64@1.0.4':
    optional: true

  '@img/sharp-libvips-linuxmusl-x64@1.0.4':
    optional: true

  '@img/sharp-linux-arm64@0.33.5':
    optionalDependencies:
      '@img/sharp-libvips-linux-arm64': 1.0.4
    optional: true

  '@img/sharp-linux-arm@0.33.5':
    optionalDependencies:
      '@img/sharp-libvips-linux-arm': 1.0.5
    optional: true

  '@img/sharp-linux-s390x@0.33.5':
    optionalDependencies:
      '@img/sharp-libvips-linux-s390x': 1.0.4
    optional: true

  '@img/sharp-linux-x64@0.33.5':
    optionalDependencies:
      '@img/sharp-libvips-linux-x64': 1.0.4
    optional: true

  '@img/sharp-linuxmusl-arm64@0.33.5':
    optionalDependencies:
      '@img/sharp-libvips-linuxmusl-arm64': 1.0.4
    optional: true

  '@img/sharp-linuxmusl-x64@0.33.5':
    optionalDependencies:
      '@img/sharp-libvips-linuxmusl-x64': 1.0.4
    optional: true

  '@img/sharp-wasm32@0.33.5':
    dependencies:
      '@emnapi/runtime': 1.4.0
    optional: true

  '@img/sharp-win32-ia32@0.33.5':
    optional: true

  '@img/sharp-win32-x64@0.33.5':
    optional: true

<<<<<<< HEAD
  '@jridgewell/gen-mapping@0.3.8':
    dependencies:
      '@jridgewell/set-array': 1.2.1
      '@jridgewell/sourcemap-codec': 1.5.0
      '@jridgewell/trace-mapping': 0.3.25
=======
  '@isaacs/fs-minipass@4.0.1':
    dependencies:
      minipass: 7.1.2
>>>>>>> 15e1c300

  '@jridgewell/resolve-uri@3.1.2': {}

  '@jridgewell/sourcemap-codec@1.5.0': {}

  '@jridgewell/trace-mapping@0.3.9':
    dependencies:
      '@jridgewell/resolve-uri': 3.1.2
      '@jridgewell/sourcemap-codec': 1.5.0

  '@lit-labs/ssr-dom-shim@1.3.0': {}

  '@lit/reactive-element@1.6.3':
    dependencies:
      '@lit-labs/ssr-dom-shim': 1.3.0

  '@metamask/eth-json-rpc-provider@1.0.1':
    dependencies:
      '@metamask/json-rpc-engine': 7.3.3
      '@metamask/safe-event-emitter': 3.1.2
      '@metamask/utils': 5.0.2
    transitivePeerDependencies:
      - supports-color

  '@metamask/json-rpc-engine@7.3.3':
    dependencies:
      '@metamask/rpc-errors': 6.4.0
      '@metamask/safe-event-emitter': 3.1.2
      '@metamask/utils': 8.5.0
    transitivePeerDependencies:
      - supports-color

  '@metamask/json-rpc-engine@8.0.2':
    dependencies:
      '@metamask/rpc-errors': 6.4.0
      '@metamask/safe-event-emitter': 3.1.2
      '@metamask/utils': 8.5.0
    transitivePeerDependencies:
      - supports-color

  '@metamask/json-rpc-middleware-stream@7.0.2':
    dependencies:
      '@metamask/json-rpc-engine': 8.0.2
      '@metamask/safe-event-emitter': 3.1.2
      '@metamask/utils': 8.5.0
      readable-stream: 3.6.2
    transitivePeerDependencies:
      - supports-color

  '@metamask/object-multiplex@2.1.0':
    dependencies:
      once: 1.4.0
      readable-stream: 3.6.2

  '@metamask/onboarding@1.0.1':
    dependencies:
      bowser: 2.11.0

  '@metamask/providers@16.1.0':
    dependencies:
      '@metamask/json-rpc-engine': 8.0.2
      '@metamask/json-rpc-middleware-stream': 7.0.2
      '@metamask/object-multiplex': 2.1.0
      '@metamask/rpc-errors': 6.4.0
      '@metamask/safe-event-emitter': 3.1.2
      '@metamask/utils': 8.5.0
      detect-browser: 5.3.0
      extension-port-stream: 3.0.0
      fast-deep-equal: 3.1.3
      is-stream: 2.0.1
      readable-stream: 3.6.2
      webextension-polyfill: 0.10.0
    transitivePeerDependencies:
      - supports-color

  '@metamask/rpc-errors@6.4.0':
    dependencies:
      '@metamask/utils': 9.3.0
      fast-safe-stringify: 2.1.1
    transitivePeerDependencies:
      - supports-color

  '@metamask/safe-event-emitter@2.0.0': {}

  '@metamask/safe-event-emitter@3.1.2': {}

  '@metamask/sdk-communication-layer@0.32.0(cross-fetch@4.1.0)(eciesjs@0.4.14)(eventemitter2@6.4.9)(readable-stream@3.6.2)(socket.io-client@4.8.1(bufferutil@4.0.9)(utf-8-validate@5.0.10))':
    dependencies:
      bufferutil: 4.0.9
      cross-fetch: 4.1.0
      date-fns: 2.30.0
      debug: 4.4.0
      eciesjs: 0.4.14
      eventemitter2: 6.4.9
      readable-stream: 3.6.2
      socket.io-client: 4.8.1(bufferutil@4.0.9)(utf-8-validate@5.0.10)
      utf-8-validate: 5.0.10
      uuid: 8.3.2
    transitivePeerDependencies:
      - supports-color

  '@metamask/sdk-install-modal-web@0.32.0':
    dependencies:
      '@paulmillr/qr': 0.2.1

  '@metamask/sdk@0.32.0(bufferutil@4.0.9)(utf-8-validate@5.0.10)':
    dependencies:
      '@babel/runtime': 7.27.0
      '@metamask/onboarding': 1.0.1
      '@metamask/providers': 16.1.0
      '@metamask/sdk-communication-layer': 0.32.0(cross-fetch@4.1.0)(eciesjs@0.4.14)(eventemitter2@6.4.9)(readable-stream@3.6.2)(socket.io-client@4.8.1(bufferutil@4.0.9)(utf-8-validate@5.0.10))
      '@metamask/sdk-install-modal-web': 0.32.0
      '@paulmillr/qr': 0.2.1
      bowser: 2.11.0
<<<<<<< HEAD
      cross-fetch: 4.1.0
      debug: 4.4.0(supports-color@5.5.0)
=======
      cross-fetch: 4.1.0(encoding@0.1.13)
      debug: 4.4.0
>>>>>>> 15e1c300
      eciesjs: 0.4.14
      eth-rpc-errors: 4.0.3
      eventemitter2: 6.4.9
      obj-multiplex: 1.0.0
      pump: 3.0.2
      readable-stream: 3.6.2
      socket.io-client: 4.8.1(bufferutil@4.0.9)(utf-8-validate@5.0.10)
      tslib: 2.8.1
      util: 0.12.5
      uuid: 8.3.2
    transitivePeerDependencies:
      - bufferutil
      - encoding
      - supports-color
      - utf-8-validate

  '@metamask/superstruct@3.2.1': {}

  '@metamask/utils@5.0.2':
    dependencies:
      '@ethereumjs/tx': 4.2.0
      '@types/debug': 4.1.12
      debug: 4.4.0
      semver: 7.7.1
      superstruct: 1.0.4
    transitivePeerDependencies:
      - supports-color

  '@metamask/utils@8.5.0':
    dependencies:
      '@ethereumjs/tx': 4.2.0
      '@metamask/superstruct': 3.2.1
      '@noble/hashes': 1.3.2
      '@scure/base': 1.2.4
      '@types/debug': 4.1.12
      debug: 4.4.0
      pony-cause: 2.1.11
      semver: 7.7.1
      uuid: 9.0.1
    transitivePeerDependencies:
      - supports-color

  '@metamask/utils@9.3.0':
    dependencies:
      '@ethereumjs/tx': 4.2.0
      '@metamask/superstruct': 3.2.1
      '@noble/hashes': 1.3.2
      '@scure/base': 1.2.4
      '@types/debug': 4.1.12
      debug: 4.4.0
      pony-cause: 2.1.11
      semver: 7.7.1
      uuid: 9.0.1
    transitivePeerDependencies:
      - supports-color

  '@motionone/animation@10.18.0':
    dependencies:
      '@motionone/easing': 10.18.0
      '@motionone/types': 10.17.1
      '@motionone/utils': 10.18.0
      tslib: 2.8.1

  '@motionone/dom@10.18.0':
    dependencies:
      '@motionone/animation': 10.18.0
      '@motionone/generators': 10.18.0
      '@motionone/types': 10.17.1
      '@motionone/utils': 10.18.0
      hey-listen: 1.0.8
      tslib: 2.8.1

  '@motionone/easing@10.18.0':
    dependencies:
      '@motionone/utils': 10.18.0
      tslib: 2.8.1

  '@motionone/generators@10.18.0':
    dependencies:
      '@motionone/types': 10.17.1
      '@motionone/utils': 10.18.0
      tslib: 2.8.1

  '@motionone/svelte@10.16.4':
    dependencies:
      '@motionone/dom': 10.18.0
      tslib: 2.8.1

  '@motionone/types@10.17.1': {}

  '@motionone/utils@10.18.0':
    dependencies:
      '@motionone/types': 10.17.1
      hey-listen: 1.0.8
      tslib: 2.8.1

  '@motionone/vue@10.16.4':
    dependencies:
      '@motionone/dom': 10.18.0
      tslib: 2.8.1

  '@napi-rs/wasm-runtime@0.2.7':
    dependencies:
      '@emnapi/core': 1.4.0
      '@emnapi/runtime': 1.4.0
      '@tybys/wasm-util': 0.9.0
    optional: true

  '@next/env@15.2.1': {}

  '@next/eslint-plugin-next@15.2.1':
    dependencies:
      fast-glob: 3.3.1

  '@next/swc-darwin-arm64@15.2.1':
    optional: true

  '@next/swc-darwin-x64@15.2.1':
    optional: true

  '@next/swc-linux-arm64-gnu@15.2.1':
    optional: true

  '@next/swc-linux-arm64-musl@15.2.1':
    optional: true

  '@next/swc-linux-x64-gnu@15.2.1':
    optional: true

  '@next/swc-linux-x64-musl@15.2.1':
    optional: true

  '@next/swc-win32-arm64-msvc@15.2.1':
    optional: true

  '@next/swc-win32-x64-msvc@15.2.1':
    optional: true

  '@noble/ciphers@1.2.1': {}

  '@noble/curves@1.2.0':
    dependencies:
      '@noble/hashes': 1.3.2

  '@noble/curves@1.4.2':
    dependencies:
      '@noble/hashes': 1.4.0

  '@noble/curves@1.8.0':
    dependencies:
      '@noble/hashes': 1.7.0

  '@noble/curves@1.8.1':
    dependencies:
      '@noble/hashes': 1.7.1

  '@noble/hashes@1.3.2': {}

  '@noble/hashes@1.4.0': {}

  '@noble/hashes@1.7.0': {}

  '@noble/hashes@1.7.1': {}

  '@nodelib/fs.scandir@2.1.5':
    dependencies:
      '@nodelib/fs.stat': 2.0.5
      run-parallel: 1.2.0

  '@nodelib/fs.stat@2.0.5': {}

  '@nodelib/fs.walk@1.2.8':
    dependencies:
      '@nodelib/fs.scandir': 2.1.5
      fastq: 1.19.1

  '@nolyfill/is-core-module@1.0.39': {}

  '@notionhq/client@2.3.0':
    dependencies:
      '@types/node-fetch': 2.6.12
      node-fetch: 2.7.0
    transitivePeerDependencies:
      - encoding

  '@paulmillr/qr@0.2.1': {}

  '@radix-ui/primitive@1.1.1': {}

  '@radix-ui/react-arrow@1.1.2(@types/react-dom@19.0.4(@types/react@19.0.12))(@types/react@19.0.12)(react-dom@19.1.0(react@19.1.0))(react@19.1.0)':
    dependencies:
      '@radix-ui/react-primitive': 2.0.2(@types/react-dom@19.0.4(@types/react@19.0.12))(@types/react@19.0.12)(react-dom@19.1.0(react@19.1.0))(react@19.1.0)
      react: 19.1.0
      react-dom: 19.1.0(react@19.1.0)
    optionalDependencies:
      '@types/react': 19.0.12
      '@types/react-dom': 19.0.4(@types/react@19.0.12)

  '@radix-ui/react-avatar@1.1.3(@types/react-dom@19.0.4(@types/react@19.0.12))(@types/react@19.0.12)(react-dom@19.1.0(react@19.1.0))(react@19.1.0)':
    dependencies:
      '@radix-ui/react-context': 1.1.1(@types/react@19.0.12)(react@19.1.0)
      '@radix-ui/react-primitive': 2.0.2(@types/react-dom@19.0.4(@types/react@19.0.12))(@types/react@19.0.12)(react-dom@19.1.0(react@19.1.0))(react@19.1.0)
      '@radix-ui/react-use-callback-ref': 1.1.0(@types/react@19.0.12)(react@19.1.0)
      '@radix-ui/react-use-layout-effect': 1.1.0(@types/react@19.0.12)(react@19.1.0)
      react: 19.1.0
      react-dom: 19.1.0(react@19.1.0)
    optionalDependencies:
      '@types/react': 19.0.12
      '@types/react-dom': 19.0.4(@types/react@19.0.12)

  '@radix-ui/react-compose-refs@1.1.1(@types/react@19.0.12)(react@19.1.0)':
    dependencies:
      react: 19.1.0
    optionalDependencies:
      '@types/react': 19.0.12

  '@radix-ui/react-context@1.1.1(@types/react@19.0.12)(react@19.1.0)':
    dependencies:
      react: 19.1.0
    optionalDependencies:
      '@types/react': 19.0.12

  '@radix-ui/react-dismissable-layer@1.1.5(@types/react-dom@19.0.4(@types/react@19.0.12))(@types/react@19.0.12)(react-dom@19.1.0(react@19.1.0))(react@19.1.0)':
    dependencies:
      '@radix-ui/primitive': 1.1.1
      '@radix-ui/react-compose-refs': 1.1.1(@types/react@19.0.12)(react@19.1.0)
      '@radix-ui/react-primitive': 2.0.2(@types/react-dom@19.0.4(@types/react@19.0.12))(@types/react@19.0.12)(react-dom@19.1.0(react@19.1.0))(react@19.1.0)
      '@radix-ui/react-use-callback-ref': 1.1.0(@types/react@19.0.12)(react@19.1.0)
      '@radix-ui/react-use-escape-keydown': 1.1.0(@types/react@19.0.12)(react@19.1.0)
      react: 19.1.0
      react-dom: 19.1.0(react@19.1.0)
    optionalDependencies:
      '@types/react': 19.0.12
      '@types/react-dom': 19.0.4(@types/react@19.0.12)

  '@radix-ui/react-focus-guards@1.1.1(@types/react@19.0.12)(react@19.1.0)':
    dependencies:
      react: 19.1.0
    optionalDependencies:
      '@types/react': 19.0.12

  '@radix-ui/react-focus-scope@1.1.2(@types/react-dom@19.0.4(@types/react@19.0.12))(@types/react@19.0.12)(react-dom@19.1.0(react@19.1.0))(react@19.1.0)':
    dependencies:
      '@radix-ui/react-compose-refs': 1.1.1(@types/react@19.0.12)(react@19.1.0)
      '@radix-ui/react-primitive': 2.0.2(@types/react-dom@19.0.4(@types/react@19.0.12))(@types/react@19.0.12)(react-dom@19.1.0(react@19.1.0))(react@19.1.0)
      '@radix-ui/react-use-callback-ref': 1.1.0(@types/react@19.0.12)(react@19.1.0)
      react: 19.1.0
      react-dom: 19.1.0(react@19.1.0)
    optionalDependencies:
      '@types/react': 19.0.12
      '@types/react-dom': 19.0.4(@types/react@19.0.12)

  '@radix-ui/react-id@1.1.0(@types/react@19.0.12)(react@19.1.0)':
    dependencies:
      '@radix-ui/react-use-layout-effect': 1.1.0(@types/react@19.0.12)(react@19.1.0)
      react: 19.1.0
    optionalDependencies:
      '@types/react': 19.0.12

  '@radix-ui/react-popover@1.1.6(@types/react-dom@19.0.4(@types/react@19.0.12))(@types/react@19.0.12)(react-dom@19.1.0(react@19.1.0))(react@19.1.0)':
    dependencies:
      '@radix-ui/primitive': 1.1.1
      '@radix-ui/react-compose-refs': 1.1.1(@types/react@19.0.12)(react@19.1.0)
      '@radix-ui/react-context': 1.1.1(@types/react@19.0.12)(react@19.1.0)
      '@radix-ui/react-dismissable-layer': 1.1.5(@types/react-dom@19.0.4(@types/react@19.0.12))(@types/react@19.0.12)(react-dom@19.1.0(react@19.1.0))(react@19.1.0)
      '@radix-ui/react-focus-guards': 1.1.1(@types/react@19.0.12)(react@19.1.0)
      '@radix-ui/react-focus-scope': 1.1.2(@types/react-dom@19.0.4(@types/react@19.0.12))(@types/react@19.0.12)(react-dom@19.1.0(react@19.1.0))(react@19.1.0)
      '@radix-ui/react-id': 1.1.0(@types/react@19.0.12)(react@19.1.0)
      '@radix-ui/react-popper': 1.2.2(@types/react-dom@19.0.4(@types/react@19.0.12))(@types/react@19.0.12)(react-dom@19.1.0(react@19.1.0))(react@19.1.0)
      '@radix-ui/react-portal': 1.1.4(@types/react-dom@19.0.4(@types/react@19.0.12))(@types/react@19.0.12)(react-dom@19.1.0(react@19.1.0))(react@19.1.0)
      '@radix-ui/react-presence': 1.1.2(@types/react-dom@19.0.4(@types/react@19.0.12))(@types/react@19.0.12)(react-dom@19.1.0(react@19.1.0))(react@19.1.0)
      '@radix-ui/react-primitive': 2.0.2(@types/react-dom@19.0.4(@types/react@19.0.12))(@types/react@19.0.12)(react-dom@19.1.0(react@19.1.0))(react@19.1.0)
      '@radix-ui/react-slot': 1.1.2(@types/react@19.0.12)(react@19.1.0)
      '@radix-ui/react-use-controllable-state': 1.1.0(@types/react@19.0.12)(react@19.1.0)
      aria-hidden: 1.2.4
      react: 19.1.0
      react-dom: 19.1.0(react@19.1.0)
      react-remove-scroll: 2.6.3(@types/react@19.0.12)(react@19.1.0)
    optionalDependencies:
      '@types/react': 19.0.12
      '@types/react-dom': 19.0.4(@types/react@19.0.12)

  '@radix-ui/react-popper@1.2.2(@types/react-dom@19.0.4(@types/react@19.0.12))(@types/react@19.0.12)(react-dom@19.1.0(react@19.1.0))(react@19.1.0)':
    dependencies:
      '@floating-ui/react-dom': 2.1.2(react-dom@19.1.0(react@19.1.0))(react@19.1.0)
      '@radix-ui/react-arrow': 1.1.2(@types/react-dom@19.0.4(@types/react@19.0.12))(@types/react@19.0.12)(react-dom@19.1.0(react@19.1.0))(react@19.1.0)
      '@radix-ui/react-compose-refs': 1.1.1(@types/react@19.0.12)(react@19.1.0)
      '@radix-ui/react-context': 1.1.1(@types/react@19.0.12)(react@19.1.0)
      '@radix-ui/react-primitive': 2.0.2(@types/react-dom@19.0.4(@types/react@19.0.12))(@types/react@19.0.12)(react-dom@19.1.0(react@19.1.0))(react@19.1.0)
      '@radix-ui/react-use-callback-ref': 1.1.0(@types/react@19.0.12)(react@19.1.0)
      '@radix-ui/react-use-layout-effect': 1.1.0(@types/react@19.0.12)(react@19.1.0)
      '@radix-ui/react-use-rect': 1.1.0(@types/react@19.0.12)(react@19.1.0)
      '@radix-ui/react-use-size': 1.1.0(@types/react@19.0.12)(react@19.1.0)
      '@radix-ui/rect': 1.1.0
      react: 19.1.0
      react-dom: 19.1.0(react@19.1.0)
    optionalDependencies:
      '@types/react': 19.0.12
      '@types/react-dom': 19.0.4(@types/react@19.0.12)

  '@radix-ui/react-portal@1.1.4(@types/react-dom@19.0.4(@types/react@19.0.12))(@types/react@19.0.12)(react-dom@19.1.0(react@19.1.0))(react@19.1.0)':
    dependencies:
      '@radix-ui/react-primitive': 2.0.2(@types/react-dom@19.0.4(@types/react@19.0.12))(@types/react@19.0.12)(react-dom@19.1.0(react@19.1.0))(react@19.1.0)
      '@radix-ui/react-use-layout-effect': 1.1.0(@types/react@19.0.12)(react@19.1.0)
      react: 19.1.0
      react-dom: 19.1.0(react@19.1.0)
    optionalDependencies:
      '@types/react': 19.0.12
      '@types/react-dom': 19.0.4(@types/react@19.0.12)

  '@radix-ui/react-presence@1.1.2(@types/react-dom@19.0.4(@types/react@19.0.12))(@types/react@19.0.12)(react-dom@19.1.0(react@19.1.0))(react@19.1.0)':
    dependencies:
      '@radix-ui/react-compose-refs': 1.1.1(@types/react@19.0.12)(react@19.1.0)
      '@radix-ui/react-use-layout-effect': 1.1.0(@types/react@19.0.12)(react@19.1.0)
      react: 19.1.0
      react-dom: 19.1.0(react@19.1.0)
    optionalDependencies:
      '@types/react': 19.0.12
      '@types/react-dom': 19.0.4(@types/react@19.0.12)

  '@radix-ui/react-primitive@2.0.2(@types/react-dom@19.0.4(@types/react@19.0.12))(@types/react@19.0.12)(react-dom@19.1.0(react@19.1.0))(react@19.1.0)':
    dependencies:
      '@radix-ui/react-slot': 1.1.2(@types/react@19.0.12)(react@19.1.0)
      react: 19.1.0
      react-dom: 19.1.0(react@19.1.0)
    optionalDependencies:
      '@types/react': 19.0.12
      '@types/react-dom': 19.0.4(@types/react@19.0.12)

  '@radix-ui/react-slot@1.1.2(@types/react@19.0.12)(react@19.1.0)':
    dependencies:
      '@radix-ui/react-compose-refs': 1.1.1(@types/react@19.0.12)(react@19.1.0)
      react: 19.1.0
    optionalDependencies:
      '@types/react': 19.0.12

  '@radix-ui/react-tooltip@1.1.8(@types/react-dom@19.0.4(@types/react@19.0.12))(@types/react@19.0.12)(react-dom@19.1.0(react@19.1.0))(react@19.1.0)':
    dependencies:
      '@radix-ui/primitive': 1.1.1
      '@radix-ui/react-compose-refs': 1.1.1(@types/react@19.0.12)(react@19.1.0)
      '@radix-ui/react-context': 1.1.1(@types/react@19.0.12)(react@19.1.0)
      '@radix-ui/react-dismissable-layer': 1.1.5(@types/react-dom@19.0.4(@types/react@19.0.12))(@types/react@19.0.12)(react-dom@19.1.0(react@19.1.0))(react@19.1.0)
      '@radix-ui/react-id': 1.1.0(@types/react@19.0.12)(react@19.1.0)
      '@radix-ui/react-popper': 1.2.2(@types/react-dom@19.0.4(@types/react@19.0.12))(@types/react@19.0.12)(react-dom@19.1.0(react@19.1.0))(react@19.1.0)
      '@radix-ui/react-portal': 1.1.4(@types/react-dom@19.0.4(@types/react@19.0.12))(@types/react@19.0.12)(react-dom@19.1.0(react@19.1.0))(react@19.1.0)
      '@radix-ui/react-presence': 1.1.2(@types/react-dom@19.0.4(@types/react@19.0.12))(@types/react@19.0.12)(react-dom@19.1.0(react@19.1.0))(react@19.1.0)
      '@radix-ui/react-primitive': 2.0.2(@types/react-dom@19.0.4(@types/react@19.0.12))(@types/react@19.0.12)(react-dom@19.1.0(react@19.1.0))(react@19.1.0)
      '@radix-ui/react-slot': 1.1.2(@types/react@19.0.12)(react@19.1.0)
      '@radix-ui/react-use-controllable-state': 1.1.0(@types/react@19.0.12)(react@19.1.0)
      '@radix-ui/react-visually-hidden': 1.1.2(@types/react-dom@19.0.4(@types/react@19.0.12))(@types/react@19.0.12)(react-dom@19.1.0(react@19.1.0))(react@19.1.0)
      react: 19.1.0
      react-dom: 19.1.0(react@19.1.0)
    optionalDependencies:
      '@types/react': 19.0.12
      '@types/react-dom': 19.0.4(@types/react@19.0.12)

  '@radix-ui/react-use-callback-ref@1.1.0(@types/react@19.0.12)(react@19.1.0)':
    dependencies:
      react: 19.1.0
    optionalDependencies:
      '@types/react': 19.0.12

  '@radix-ui/react-use-controllable-state@1.1.0(@types/react@19.0.12)(react@19.1.0)':
    dependencies:
      '@radix-ui/react-use-callback-ref': 1.1.0(@types/react@19.0.12)(react@19.1.0)
      react: 19.1.0
    optionalDependencies:
      '@types/react': 19.0.12

  '@radix-ui/react-use-escape-keydown@1.1.0(@types/react@19.0.12)(react@19.1.0)':
    dependencies:
      '@radix-ui/react-use-callback-ref': 1.1.0(@types/react@19.0.12)(react@19.1.0)
      react: 19.1.0
    optionalDependencies:
      '@types/react': 19.0.12

  '@radix-ui/react-use-layout-effect@1.1.0(@types/react@19.0.12)(react@19.1.0)':
    dependencies:
      react: 19.1.0
    optionalDependencies:
      '@types/react': 19.0.12

  '@radix-ui/react-use-rect@1.1.0(@types/react@19.0.12)(react@19.1.0)':
    dependencies:
      '@radix-ui/rect': 1.1.0
      react: 19.1.0
    optionalDependencies:
      '@types/react': 19.0.12

  '@radix-ui/react-use-size@1.1.0(@types/react@19.0.12)(react@19.1.0)':
    dependencies:
      '@radix-ui/react-use-layout-effect': 1.1.0(@types/react@19.0.12)(react@19.1.0)
      react: 19.1.0
    optionalDependencies:
      '@types/react': 19.0.12

  '@radix-ui/react-visually-hidden@1.1.2(@types/react-dom@19.0.4(@types/react@19.0.12))(@types/react@19.0.12)(react-dom@19.1.0(react@19.1.0))(react@19.1.0)':
    dependencies:
      '@radix-ui/react-primitive': 2.0.2(@types/react-dom@19.0.4(@types/react@19.0.12))(@types/react@19.0.12)(react-dom@19.1.0(react@19.1.0))(react@19.1.0)
      react: 19.1.0
      react-dom: 19.1.0(react@19.1.0)
    optionalDependencies:
      '@types/react': 19.0.12
      '@types/react-dom': 19.0.4(@types/react@19.0.12)

  '@radix-ui/rect@1.1.0': {}

  '@rainbow-me/rainbowkit@2.2.4(@tanstack/react-query@5.72.2(react@19.1.0))(@types/react@19.0.12)(react-dom@19.1.0(react@19.1.0))(react@19.1.0)(viem@2.26.2(bufferutil@4.0.9)(typescript@5.8.2)(utf-8-validate@5.0.10))(wagmi@2.14.16(@tanstack/query-core@5.72.2)(@tanstack/react-query@5.72.2(react@19.1.0))(@types/react@19.0.12)(bufferutil@4.0.9)(encoding@0.1.13)(react@19.1.0)(typescript@5.8.2)(utf-8-validate@5.0.10)(viem@2.26.2(bufferutil@4.0.9)(typescript@5.8.2)(utf-8-validate@5.0.10)))':
    dependencies:
      '@tanstack/react-query': 5.72.2(react@19.1.0)
      '@vanilla-extract/css': 1.15.5
      '@vanilla-extract/dynamic': 2.1.2
      '@vanilla-extract/sprinkles': 1.6.3(@vanilla-extract/css@1.15.5)
      clsx: 2.1.1
      qrcode: 1.5.4
      react: 19.1.0
      react-dom: 19.1.0(react@19.1.0)
      react-remove-scroll: 2.6.2(@types/react@19.0.12)(react@19.1.0)
      ua-parser-js: 1.0.40
      viem: 2.26.2(bufferutil@4.0.9)(typescript@5.8.2)(utf-8-validate@5.0.10)
      wagmi: 2.14.16(@tanstack/query-core@5.72.2)(@tanstack/react-query@5.72.2(react@19.1.0))(@types/react@19.0.12)(bufferutil@4.0.9)(encoding@0.1.13)(react@19.1.0)(typescript@5.8.2)(utf-8-validate@5.0.10)(viem@2.26.2(bufferutil@4.0.9)(typescript@5.8.2)(utf-8-validate@5.0.10))
    transitivePeerDependencies:
      - '@types/react'
      - babel-plugin-macros

  '@rtsao/scc@1.1.0': {}

  '@rushstack/eslint-patch@1.11.0': {}

  '@safe-global/safe-apps-provider@0.18.5(bufferutil@4.0.9)(typescript@5.8.2)(utf-8-validate@5.0.10)':
    dependencies:
      '@safe-global/safe-apps-sdk': 9.1.0(bufferutil@4.0.9)(typescript@5.8.2)(utf-8-validate@5.0.10)
      events: 3.3.0
    transitivePeerDependencies:
      - bufferutil
      - typescript
      - utf-8-validate
      - zod

  '@safe-global/safe-apps-sdk@9.1.0(bufferutil@4.0.9)(typescript@5.8.2)(utf-8-validate@5.0.10)':
    dependencies:
      '@safe-global/safe-gateway-typescript-sdk': 3.22.9
      viem: 2.26.2(bufferutil@4.0.9)(typescript@5.8.2)(utf-8-validate@5.0.10)
    transitivePeerDependencies:
      - bufferutil
      - typescript
      - utf-8-validate
      - zod

  '@safe-global/safe-gateway-typescript-sdk@3.22.9': {}

  '@scure/base@1.1.9': {}

  '@scure/base@1.2.4': {}

  '@scure/bip32@1.4.0':
    dependencies:
      '@noble/curves': 1.4.2
      '@noble/hashes': 1.4.0
      '@scure/base': 1.1.9

  '@scure/bip32@1.6.2':
    dependencies:
      '@noble/curves': 1.8.1
      '@noble/hashes': 1.7.1
      '@scure/base': 1.2.4

  '@scure/bip39@1.3.0':
    dependencies:
      '@noble/hashes': 1.4.0
      '@scure/base': 1.1.9

  '@scure/bip39@1.5.4':
    dependencies:
      '@noble/hashes': 1.7.1
      '@scure/base': 1.2.4

  '@socket.io/component-emitter@3.1.2': {}

  '@swc/counter@0.1.3': {}

  '@swc/helpers@0.5.15':
    dependencies:
      tslib: 2.8.1

  '@tailwindcss/forms@0.5.10(tailwindcss@4.0.17)':
    dependencies:
      mini-svg-data-uri: 1.4.4
      tailwindcss: 4.0.17

  '@tailwindcss/node@4.0.17':
    dependencies:
      enhanced-resolve: 5.18.1
      jiti: 2.4.2
      tailwindcss: 4.0.17

  '@tailwindcss/oxide-android-arm64@4.0.17':
    optional: true

  '@tailwindcss/oxide-darwin-arm64@4.0.17':
    optional: true

  '@tailwindcss/oxide-darwin-x64@4.0.17':
    optional: true

  '@tailwindcss/oxide-freebsd-x64@4.0.17':
    optional: true

  '@tailwindcss/oxide-linux-arm-gnueabihf@4.0.17':
    optional: true

  '@tailwindcss/oxide-linux-arm64-gnu@4.0.17':
    optional: true

  '@tailwindcss/oxide-linux-arm64-musl@4.0.17':
    optional: true

  '@tailwindcss/oxide-linux-x64-gnu@4.0.17':
    optional: true

  '@tailwindcss/oxide-linux-x64-musl@4.0.17':
    optional: true

  '@tailwindcss/oxide-win32-arm64-msvc@4.0.17':
    optional: true

  '@tailwindcss/oxide-win32-x64-msvc@4.0.17':
    optional: true

  '@tailwindcss/oxide@4.0.17':
    optionalDependencies:
      '@tailwindcss/oxide-android-arm64': 4.0.17
      '@tailwindcss/oxide-darwin-arm64': 4.0.17
      '@tailwindcss/oxide-darwin-x64': 4.0.17
      '@tailwindcss/oxide-freebsd-x64': 4.0.17
      '@tailwindcss/oxide-linux-arm-gnueabihf': 4.0.17
      '@tailwindcss/oxide-linux-arm64-gnu': 4.0.17
      '@tailwindcss/oxide-linux-arm64-musl': 4.0.17
      '@tailwindcss/oxide-linux-x64-gnu': 4.0.17
      '@tailwindcss/oxide-linux-x64-musl': 4.0.17
      '@tailwindcss/oxide-win32-arm64-msvc': 4.0.17
      '@tailwindcss/oxide-win32-x64-msvc': 4.0.17

  '@tailwindcss/postcss@4.0.17':
    dependencies:
      '@alloc/quick-lru': 5.2.0
      '@tailwindcss/node': 4.0.17
      '@tailwindcss/oxide': 4.0.17
      lightningcss: 1.29.2
      postcss: 8.5.3
      tailwindcss: 4.0.17

  '@tailwindcss/typography@0.5.16(tailwindcss@4.0.17)':
    dependencies:
      lodash.castarray: 4.4.0
      lodash.isplainobject: 4.0.6
      lodash.merge: 4.6.2
      postcss-selector-parser: 6.0.10
      tailwindcss: 4.0.17

  '@tanstack/query-core@5.72.2': {}

  '@tanstack/react-query@5.72.2(react@19.1.0)':
    dependencies:
      '@tanstack/query-core': 5.72.2
      react: 19.1.0

  '@tsconfig/node10@1.0.11': {}

  '@tsconfig/node12@1.0.11': {}

  '@tsconfig/node14@1.0.3': {}

  '@tsconfig/node16@1.0.4': {}

  '@tybys/wasm-util@0.9.0':
    dependencies:
      tslib: 2.8.1
    optional: true

  '@types/command-line-args@5.2.3': {}

  '@types/command-line-usage@5.0.4': {}

  '@types/debug@4.1.12':
    dependencies:
      '@types/ms': 2.1.0

  '@types/estree-jsx@1.0.5':
    dependencies:
      '@types/estree': 1.0.7

  '@types/estree@1.0.7': {}

  '@types/hast@3.0.4':
    dependencies:
      '@types/unist': 3.0.3

  '@types/js-yaml@4.0.9': {}

  '@types/json-schema@7.0.15': {}

  '@types/json5@0.0.29': {}

  '@types/katex@0.16.7': {}

  '@types/lodash@4.17.16': {}

  '@types/mdast@4.0.4':
    dependencies:
      '@types/unist': 3.0.3

  '@types/ms@2.1.0': {}

  '@types/node-fetch@2.6.12':
    dependencies:
      '@types/node': 20.17.28
      form-data: 4.0.2

  '@types/node@20.17.28':
    dependencies:
      undici-types: 6.19.8

  '@types/node@22.7.5':
    dependencies:
      undici-types: 6.19.8

  '@types/react-dom@19.0.4(@types/react@19.0.12)':
    dependencies:
      '@types/react': 19.0.12

  '@types/react@19.0.12':
    dependencies:
      csstype: 3.1.3

  '@types/trusted-types@2.0.7': {}

  '@types/unist@2.0.11': {}

  '@types/unist@3.0.3': {}

  '@typescript-eslint/eslint-plugin@8.28.0(@typescript-eslint/parser@8.28.0(eslint@9.23.0(jiti@2.4.2))(typescript@5.8.2))(eslint@9.23.0(jiti@2.4.2))(typescript@5.8.2)':
    dependencies:
      '@eslint-community/regexpp': 4.12.1
      '@typescript-eslint/parser': 8.28.0(eslint@9.23.0(jiti@2.4.2))(typescript@5.8.2)
      '@typescript-eslint/scope-manager': 8.28.0
      '@typescript-eslint/type-utils': 8.28.0(eslint@9.23.0(jiti@2.4.2))(typescript@5.8.2)
      '@typescript-eslint/utils': 8.28.0(eslint@9.23.0(jiti@2.4.2))(typescript@5.8.2)
      '@typescript-eslint/visitor-keys': 8.28.0
      eslint: 9.23.0(jiti@2.4.2)
      graphemer: 1.4.0
      ignore: 5.3.2
      natural-compare: 1.4.0
      ts-api-utils: 2.1.0(typescript@5.8.2)
      typescript: 5.8.2
    transitivePeerDependencies:
      - supports-color

  '@typescript-eslint/parser@8.28.0(eslint@9.23.0(jiti@2.4.2))(typescript@5.8.2)':
    dependencies:
      '@typescript-eslint/scope-manager': 8.28.0
      '@typescript-eslint/types': 8.28.0
      '@typescript-eslint/typescript-estree': 8.28.0(typescript@5.8.2)
      '@typescript-eslint/visitor-keys': 8.28.0
      debug: 4.4.0
      eslint: 9.23.0(jiti@2.4.2)
      typescript: 5.8.2
    transitivePeerDependencies:
      - supports-color

  '@typescript-eslint/scope-manager@8.28.0':
    dependencies:
      '@typescript-eslint/types': 8.28.0
      '@typescript-eslint/visitor-keys': 8.28.0

  '@typescript-eslint/type-utils@8.28.0(eslint@9.23.0(jiti@2.4.2))(typescript@5.8.2)':
    dependencies:
      '@typescript-eslint/typescript-estree': 8.28.0(typescript@5.8.2)
      '@typescript-eslint/utils': 8.28.0(eslint@9.23.0(jiti@2.4.2))(typescript@5.8.2)
      debug: 4.4.0
      eslint: 9.23.0(jiti@2.4.2)
      ts-api-utils: 2.1.0(typescript@5.8.2)
      typescript: 5.8.2
    transitivePeerDependencies:
      - supports-color

  '@typescript-eslint/types@8.28.0': {}

  '@typescript-eslint/typescript-estree@8.28.0(typescript@5.8.2)':
    dependencies:
      '@typescript-eslint/types': 8.28.0
      '@typescript-eslint/visitor-keys': 8.28.0
      debug: 4.4.0
      fast-glob: 3.3.3
      is-glob: 4.0.3
      minimatch: 9.0.5
      semver: 7.7.1
      ts-api-utils: 2.1.0(typescript@5.8.2)
      typescript: 5.8.2
    transitivePeerDependencies:
      - supports-color

  '@typescript-eslint/utils@8.28.0(eslint@9.23.0(jiti@2.4.2))(typescript@5.8.2)':
    dependencies:
      '@eslint-community/eslint-utils': 4.5.1(eslint@9.23.0(jiti@2.4.2))
      '@typescript-eslint/scope-manager': 8.28.0
      '@typescript-eslint/types': 8.28.0
      '@typescript-eslint/typescript-estree': 8.28.0(typescript@5.8.2)
      eslint: 9.23.0(jiti@2.4.2)
      typescript: 5.8.2
    transitivePeerDependencies:
      - supports-color

  '@typescript-eslint/visitor-keys@8.28.0':
    dependencies:
      '@typescript-eslint/types': 8.28.0
      eslint-visitor-keys: 4.2.0

  '@ungap/structured-clone@1.3.0': {}

  '@unrs/resolver-binding-darwin-arm64@1.3.3':
    optional: true

  '@unrs/resolver-binding-darwin-x64@1.3.3':
    optional: true

  '@unrs/resolver-binding-freebsd-x64@1.3.3':
    optional: true

  '@unrs/resolver-binding-linux-arm-gnueabihf@1.3.3':
    optional: true

  '@unrs/resolver-binding-linux-arm-musleabihf@1.3.3':
    optional: true

  '@unrs/resolver-binding-linux-arm64-gnu@1.3.3':
    optional: true

  '@unrs/resolver-binding-linux-arm64-musl@1.3.3':
    optional: true

  '@unrs/resolver-binding-linux-ppc64-gnu@1.3.3':
    optional: true

  '@unrs/resolver-binding-linux-s390x-gnu@1.3.3':
    optional: true

  '@unrs/resolver-binding-linux-x64-gnu@1.3.3':
    optional: true

  '@unrs/resolver-binding-linux-x64-musl@1.3.3':
    optional: true

  '@unrs/resolver-binding-wasm32-wasi@1.3.3':
    dependencies:
      '@napi-rs/wasm-runtime': 0.2.7
    optional: true

  '@unrs/resolver-binding-win32-arm64-msvc@1.3.3':
    optional: true

  '@unrs/resolver-binding-win32-ia32-msvc@1.3.3':
    optional: true

  '@unrs/resolver-binding-win32-x64-msvc@1.3.3':
    optional: true

<<<<<<< HEAD
  '@wagmi/connectors@5.7.12(@types/react@19.0.12)(@wagmi/core@2.16.7(@tanstack/query-core@5.72.2)(@types/react@19.0.12)(react@19.1.0)(typescript@5.8.2)(use-sync-external-store@1.4.0(react@19.1.0))(viem@2.26.2(bufferutil@4.0.9)(typescript@5.8.2)(utf-8-validate@5.0.10)))(bufferutil@4.0.9)(react@19.1.0)(typescript@5.8.2)(utf-8-validate@5.0.10)(viem@2.26.2(bufferutil@4.0.9)(typescript@5.8.2)(utf-8-validate@5.0.10))':
=======
  '@vanilla-extract/css@1.15.5':
    dependencies:
      '@emotion/hash': 0.9.2
      '@vanilla-extract/private': 1.0.6
      css-what: 6.1.0
      cssesc: 3.0.0
      csstype: 3.1.3
      dedent: 1.5.3
      deep-object-diff: 1.1.9
      deepmerge: 4.3.1
      lru-cache: 10.4.3
      media-query-parser: 2.0.2
      modern-ahocorasick: 1.1.0
      picocolors: 1.1.1
    transitivePeerDependencies:
      - babel-plugin-macros

  '@vanilla-extract/dynamic@2.1.2':
    dependencies:
      '@vanilla-extract/private': 1.0.6

  '@vanilla-extract/private@1.0.6': {}

  '@vanilla-extract/sprinkles@1.6.3(@vanilla-extract/css@1.15.5)':
    dependencies:
      '@vanilla-extract/css': 1.15.5

  '@wagmi/connectors@5.7.12(@types/react@19.0.12)(@wagmi/core@2.16.7(@tanstack/query-core@5.72.2)(@types/react@19.0.12)(react@19.1.0)(typescript@5.8.2)(use-sync-external-store@1.4.0(react@19.1.0))(viem@2.26.2(bufferutil@4.0.9)(typescript@5.8.2)(utf-8-validate@5.0.10)))(bufferutil@4.0.9)(encoding@0.1.13)(react@19.1.0)(typescript@5.8.2)(utf-8-validate@5.0.10)(viem@2.26.2(bufferutil@4.0.9)(typescript@5.8.2)(utf-8-validate@5.0.10))':
>>>>>>> 15e1c300
    dependencies:
      '@coinbase/wallet-sdk': 4.3.0
      '@metamask/sdk': 0.32.0(bufferutil@4.0.9)(utf-8-validate@5.0.10)
      '@safe-global/safe-apps-provider': 0.18.5(bufferutil@4.0.9)(typescript@5.8.2)(utf-8-validate@5.0.10)
      '@safe-global/safe-apps-sdk': 9.1.0(bufferutil@4.0.9)(typescript@5.8.2)(utf-8-validate@5.0.10)
      '@wagmi/core': 2.16.7(@tanstack/query-core@5.72.2)(@types/react@19.0.12)(react@19.1.0)(typescript@5.8.2)(use-sync-external-store@1.4.0(react@19.1.0))(viem@2.26.2(bufferutil@4.0.9)(typescript@5.8.2)(utf-8-validate@5.0.10))
      '@walletconnect/ethereum-provider': 2.19.2(@types/react@19.0.12)(bufferutil@4.0.9)(react@19.1.0)(typescript@5.8.2)(utf-8-validate@5.0.10)
      cbw-sdk: '@coinbase/wallet-sdk@3.9.3'
      viem: 2.26.2(bufferutil@4.0.9)(typescript@5.8.2)(utf-8-validate@5.0.10)
    optionalDependencies:
      typescript: 5.8.2
    transitivePeerDependencies:
      - '@azure/app-configuration'
      - '@azure/cosmos'
      - '@azure/data-tables'
      - '@azure/identity'
      - '@azure/keyvault-secrets'
      - '@azure/storage-blob'
      - '@capacitor/preferences'
      - '@deno/kv'
      - '@netlify/blobs'
      - '@planetscale/database'
      - '@react-native-async-storage/async-storage'
      - '@types/react'
      - '@upstash/redis'
      - '@vercel/blob'
      - '@vercel/kv'
      - aws4fetch
      - bufferutil
      - db0
      - encoding
      - ioredis
      - react
      - supports-color
      - uploadthing
      - utf-8-validate
      - zod

  '@wagmi/core@2.16.7(@tanstack/query-core@5.72.2)(@types/react@19.0.12)(react@19.1.0)(typescript@5.8.2)(use-sync-external-store@1.4.0(react@19.1.0))(viem@2.26.2(bufferutil@4.0.9)(typescript@5.8.2)(utf-8-validate@5.0.10))':
    dependencies:
      eventemitter3: 5.0.1
      mipd: 0.0.7(typescript@5.8.2)
      viem: 2.26.2(bufferutil@4.0.9)(typescript@5.8.2)(utf-8-validate@5.0.10)
      zustand: 5.0.0(@types/react@19.0.12)(react@19.1.0)(use-sync-external-store@1.4.0(react@19.1.0))
    optionalDependencies:
      '@tanstack/query-core': 5.72.2
      typescript: 5.8.2
    transitivePeerDependencies:
      - '@types/react'
      - immer
      - react
      - use-sync-external-store

  '@walletconnect/core@2.19.2(bufferutil@4.0.9)(typescript@5.8.2)(utf-8-validate@5.0.10)':
    dependencies:
      '@walletconnect/heartbeat': 1.2.2
      '@walletconnect/jsonrpc-provider': 1.0.14
      '@walletconnect/jsonrpc-types': 1.0.4
      '@walletconnect/jsonrpc-utils': 1.0.8
      '@walletconnect/jsonrpc-ws-connection': 1.0.16(bufferutil@4.0.9)(utf-8-validate@5.0.10)
      '@walletconnect/keyvaluestorage': 1.1.1
      '@walletconnect/logger': 2.1.2
      '@walletconnect/relay-api': 1.0.11
      '@walletconnect/relay-auth': 1.1.0
      '@walletconnect/safe-json': 1.0.2
      '@walletconnect/time': 1.0.2
      '@walletconnect/types': 2.19.2
      '@walletconnect/utils': 2.19.2(bufferutil@4.0.9)(typescript@5.8.2)(utf-8-validate@5.0.10)
      '@walletconnect/window-getters': 1.0.1
      es-toolkit: 1.33.0
      events: 3.3.0
      uint8arrays: 3.1.0
    transitivePeerDependencies:
      - '@azure/app-configuration'
      - '@azure/cosmos'
      - '@azure/data-tables'
      - '@azure/identity'
      - '@azure/keyvault-secrets'
      - '@azure/storage-blob'
      - '@capacitor/preferences'
      - '@deno/kv'
      - '@netlify/blobs'
      - '@planetscale/database'
      - '@react-native-async-storage/async-storage'
      - '@upstash/redis'
      - '@vercel/blob'
      - '@vercel/kv'
      - aws4fetch
      - bufferutil
      - db0
      - ioredis
      - typescript
      - uploadthing
      - utf-8-validate
      - zod

  '@walletconnect/environment@1.0.1':
    dependencies:
      tslib: 1.14.1

  '@walletconnect/ethereum-provider@2.19.2(@types/react@19.0.12)(bufferutil@4.0.9)(react@19.1.0)(typescript@5.8.2)(utf-8-validate@5.0.10)':
    dependencies:
      '@walletconnect/jsonrpc-http-connection': 1.0.8
      '@walletconnect/jsonrpc-provider': 1.0.14
      '@walletconnect/jsonrpc-types': 1.0.4
      '@walletconnect/jsonrpc-utils': 1.0.8
      '@walletconnect/keyvaluestorage': 1.1.1
      '@walletconnect/modal': 2.7.0(@types/react@19.0.12)(react@19.1.0)
      '@walletconnect/sign-client': 2.19.2(bufferutil@4.0.9)(typescript@5.8.2)(utf-8-validate@5.0.10)
      '@walletconnect/types': 2.19.2
      '@walletconnect/universal-provider': 2.19.2(bufferutil@4.0.9)(typescript@5.8.2)(utf-8-validate@5.0.10)
      '@walletconnect/utils': 2.19.2(bufferutil@4.0.9)(typescript@5.8.2)(utf-8-validate@5.0.10)
      events: 3.3.0
    transitivePeerDependencies:
      - '@azure/app-configuration'
      - '@azure/cosmos'
      - '@azure/data-tables'
      - '@azure/identity'
      - '@azure/keyvault-secrets'
      - '@azure/storage-blob'
      - '@capacitor/preferences'
      - '@deno/kv'
      - '@netlify/blobs'
      - '@planetscale/database'
      - '@react-native-async-storage/async-storage'
      - '@types/react'
      - '@upstash/redis'
      - '@vercel/blob'
      - '@vercel/kv'
      - aws4fetch
      - bufferutil
      - db0
      - encoding
      - ioredis
      - react
      - typescript
      - uploadthing
      - utf-8-validate
      - zod

  '@walletconnect/events@1.0.1':
    dependencies:
      keyvaluestorage-interface: 1.0.0
      tslib: 1.14.1

  '@walletconnect/heartbeat@1.2.2':
    dependencies:
      '@walletconnect/events': 1.0.1
      '@walletconnect/time': 1.0.2
      events: 3.3.0

  '@walletconnect/jsonrpc-http-connection@1.0.8':
    dependencies:
      '@walletconnect/jsonrpc-utils': 1.0.8
      '@walletconnect/safe-json': 1.0.2
      cross-fetch: 3.2.0
      events: 3.3.0
    transitivePeerDependencies:
      - encoding

  '@walletconnect/jsonrpc-provider@1.0.14':
    dependencies:
      '@walletconnect/jsonrpc-utils': 1.0.8
      '@walletconnect/safe-json': 1.0.2
      events: 3.3.0

  '@walletconnect/jsonrpc-types@1.0.4':
    dependencies:
      events: 3.3.0
      keyvaluestorage-interface: 1.0.0

  '@walletconnect/jsonrpc-utils@1.0.8':
    dependencies:
      '@walletconnect/environment': 1.0.1
      '@walletconnect/jsonrpc-types': 1.0.4
      tslib: 1.14.1

  '@walletconnect/jsonrpc-ws-connection@1.0.16(bufferutil@4.0.9)(utf-8-validate@5.0.10)':
    dependencies:
      '@walletconnect/jsonrpc-utils': 1.0.8
      '@walletconnect/safe-json': 1.0.2
      events: 3.3.0
      ws: 7.5.10(bufferutil@4.0.9)(utf-8-validate@5.0.10)
    transitivePeerDependencies:
      - bufferutil
      - utf-8-validate

  '@walletconnect/keyvaluestorage@1.1.1':
    dependencies:
      '@walletconnect/safe-json': 1.0.2
      idb-keyval: 6.2.1
      unstorage: 1.15.0(idb-keyval@6.2.1)
    transitivePeerDependencies:
      - '@azure/app-configuration'
      - '@azure/cosmos'
      - '@azure/data-tables'
      - '@azure/identity'
      - '@azure/keyvault-secrets'
      - '@azure/storage-blob'
      - '@capacitor/preferences'
      - '@deno/kv'
      - '@netlify/blobs'
      - '@planetscale/database'
      - '@upstash/redis'
      - '@vercel/blob'
      - '@vercel/kv'
      - aws4fetch
      - db0
      - ioredis
      - uploadthing

  '@walletconnect/logger@2.1.2':
    dependencies:
      '@walletconnect/safe-json': 1.0.2
      pino: 7.11.0

  '@walletconnect/modal-core@2.7.0(@types/react@19.0.12)(react@19.1.0)':
    dependencies:
      valtio: 1.11.2(@types/react@19.0.12)(react@19.1.0)
    transitivePeerDependencies:
      - '@types/react'
      - react

  '@walletconnect/modal-ui@2.7.0(@types/react@19.0.12)(react@19.1.0)':
    dependencies:
      '@walletconnect/modal-core': 2.7.0(@types/react@19.0.12)(react@19.1.0)
      lit: 2.8.0
      motion: 10.16.2
      qrcode: 1.5.3
    transitivePeerDependencies:
      - '@types/react'
      - react

  '@walletconnect/modal@2.7.0(@types/react@19.0.12)(react@19.1.0)':
    dependencies:
      '@walletconnect/modal-core': 2.7.0(@types/react@19.0.12)(react@19.1.0)
      '@walletconnect/modal-ui': 2.7.0(@types/react@19.0.12)(react@19.1.0)
    transitivePeerDependencies:
      - '@types/react'
      - react

  '@walletconnect/relay-api@1.0.11':
    dependencies:
      '@walletconnect/jsonrpc-types': 1.0.4

  '@walletconnect/relay-auth@1.1.0':
    dependencies:
      '@noble/curves': 1.8.0
      '@noble/hashes': 1.7.0
      '@walletconnect/safe-json': 1.0.2
      '@walletconnect/time': 1.0.2
      uint8arrays: 3.1.0

  '@walletconnect/safe-json@1.0.2':
    dependencies:
      tslib: 1.14.1

  '@walletconnect/sign-client@2.19.2(bufferutil@4.0.9)(typescript@5.8.2)(utf-8-validate@5.0.10)':
    dependencies:
      '@walletconnect/core': 2.19.2(bufferutil@4.0.9)(typescript@5.8.2)(utf-8-validate@5.0.10)
      '@walletconnect/events': 1.0.1
      '@walletconnect/heartbeat': 1.2.2
      '@walletconnect/jsonrpc-utils': 1.0.8
      '@walletconnect/logger': 2.1.2
      '@walletconnect/time': 1.0.2
      '@walletconnect/types': 2.19.2
      '@walletconnect/utils': 2.19.2(bufferutil@4.0.9)(typescript@5.8.2)(utf-8-validate@5.0.10)
      events: 3.3.0
    transitivePeerDependencies:
      - '@azure/app-configuration'
      - '@azure/cosmos'
      - '@azure/data-tables'
      - '@azure/identity'
      - '@azure/keyvault-secrets'
      - '@azure/storage-blob'
      - '@capacitor/preferences'
      - '@deno/kv'
      - '@netlify/blobs'
      - '@planetscale/database'
      - '@react-native-async-storage/async-storage'
      - '@upstash/redis'
      - '@vercel/blob'
      - '@vercel/kv'
      - aws4fetch
      - bufferutil
      - db0
      - ioredis
      - typescript
      - uploadthing
      - utf-8-validate
      - zod

  '@walletconnect/time@1.0.2':
    dependencies:
      tslib: 1.14.1

  '@walletconnect/types@2.19.2':
    dependencies:
      '@walletconnect/events': 1.0.1
      '@walletconnect/heartbeat': 1.2.2
      '@walletconnect/jsonrpc-types': 1.0.4
      '@walletconnect/keyvaluestorage': 1.1.1
      '@walletconnect/logger': 2.1.2
      events: 3.3.0
    transitivePeerDependencies:
      - '@azure/app-configuration'
      - '@azure/cosmos'
      - '@azure/data-tables'
      - '@azure/identity'
      - '@azure/keyvault-secrets'
      - '@azure/storage-blob'
      - '@capacitor/preferences'
      - '@deno/kv'
      - '@netlify/blobs'
      - '@planetscale/database'
      - '@react-native-async-storage/async-storage'
      - '@upstash/redis'
      - '@vercel/blob'
      - '@vercel/kv'
      - aws4fetch
      - db0
      - ioredis
      - uploadthing

  '@walletconnect/universal-provider@2.19.2(bufferutil@4.0.9)(typescript@5.8.2)(utf-8-validate@5.0.10)':
    dependencies:
      '@walletconnect/events': 1.0.1
      '@walletconnect/jsonrpc-http-connection': 1.0.8
      '@walletconnect/jsonrpc-provider': 1.0.14
      '@walletconnect/jsonrpc-types': 1.0.4
      '@walletconnect/jsonrpc-utils': 1.0.8
      '@walletconnect/keyvaluestorage': 1.1.1
      '@walletconnect/logger': 2.1.2
      '@walletconnect/sign-client': 2.19.2(bufferutil@4.0.9)(typescript@5.8.2)(utf-8-validate@5.0.10)
      '@walletconnect/types': 2.19.2
      '@walletconnect/utils': 2.19.2(bufferutil@4.0.9)(typescript@5.8.2)(utf-8-validate@5.0.10)
      es-toolkit: 1.33.0
      events: 3.3.0
    transitivePeerDependencies:
      - '@azure/app-configuration'
      - '@azure/cosmos'
      - '@azure/data-tables'
      - '@azure/identity'
      - '@azure/keyvault-secrets'
      - '@azure/storage-blob'
      - '@capacitor/preferences'
      - '@deno/kv'
      - '@netlify/blobs'
      - '@planetscale/database'
      - '@react-native-async-storage/async-storage'
      - '@upstash/redis'
      - '@vercel/blob'
      - '@vercel/kv'
      - aws4fetch
      - bufferutil
      - db0
      - encoding
      - ioredis
      - typescript
      - uploadthing
      - utf-8-validate
      - zod

  '@walletconnect/utils@2.19.2(bufferutil@4.0.9)(typescript@5.8.2)(utf-8-validate@5.0.10)':
    dependencies:
      '@noble/ciphers': 1.2.1
      '@noble/curves': 1.8.1
      '@noble/hashes': 1.7.1
      '@walletconnect/jsonrpc-utils': 1.0.8
      '@walletconnect/keyvaluestorage': 1.1.1
      '@walletconnect/relay-api': 1.0.11
      '@walletconnect/relay-auth': 1.1.0
      '@walletconnect/safe-json': 1.0.2
      '@walletconnect/time': 1.0.2
      '@walletconnect/types': 2.19.2
      '@walletconnect/window-getters': 1.0.1
      '@walletconnect/window-metadata': 1.0.1
      bs58: 6.0.0
      detect-browser: 5.3.0
      query-string: 7.1.3
      uint8arrays: 3.1.0
      viem: 2.23.2(bufferutil@4.0.9)(typescript@5.8.2)(utf-8-validate@5.0.10)
    transitivePeerDependencies:
      - '@azure/app-configuration'
      - '@azure/cosmos'
      - '@azure/data-tables'
      - '@azure/identity'
      - '@azure/keyvault-secrets'
      - '@azure/storage-blob'
      - '@capacitor/preferences'
      - '@deno/kv'
      - '@netlify/blobs'
      - '@planetscale/database'
      - '@react-native-async-storage/async-storage'
      - '@upstash/redis'
      - '@vercel/blob'
      - '@vercel/kv'
      - aws4fetch
      - bufferutil
      - db0
      - ioredis
      - typescript
      - uploadthing
      - utf-8-validate
      - zod

  '@walletconnect/window-getters@1.0.1':
    dependencies:
      tslib: 1.14.1

  '@walletconnect/window-metadata@1.0.1':
    dependencies:
      '@walletconnect/window-getters': 1.0.1
      tslib: 1.14.1

  abitype@1.0.8(typescript@5.8.2):
    optionalDependencies:
      typescript: 5.8.2

  acorn-jsx@5.3.2(acorn@8.14.1):
    dependencies:
      acorn: 8.14.1

  acorn-walk@8.3.4:
    dependencies:
      acorn: 8.14.1

  acorn@8.14.1: {}

  aes-js@4.0.0-beta.5: {}

<<<<<<< HEAD
=======
  agent-base@6.0.2:
    dependencies:
      debug: 4.4.0
    transitivePeerDependencies:
      - supports-color

  agent-base@7.1.3: {}

  agentkeepalive@4.6.0:
    dependencies:
      humanize-ms: 1.2.1

  aggregate-error@3.1.0:
    dependencies:
      clean-stack: 2.2.0
      indent-string: 4.0.0

>>>>>>> 15e1c300
  ajv@6.12.6:
    dependencies:
      fast-deep-equal: 3.1.3
      fast-json-stable-stringify: 2.1.0
      json-schema-traverse: 0.4.1
      uri-js: 4.4.1

  ansi-escapes@7.0.0:
    dependencies:
      environment: 1.1.0

  ansi-regex@5.0.1: {}

  ansi-regex@6.1.0: {}

  ansi-styles@4.3.0:
    dependencies:
      color-convert: 2.0.1

  ansi-styles@6.2.1: {}

  anymatch@3.1.3:
    dependencies:
      normalize-path: 3.0.0
      picomatch: 2.3.1

  apache-arrow@17.0.0:
    dependencies:
      '@swc/helpers': 0.5.15
      '@types/command-line-args': 5.2.3
      '@types/command-line-usage': 5.0.4
      '@types/node': 20.17.28
      command-line-args: 5.2.1
      command-line-usage: 7.0.3
      flatbuffers: 24.12.23
      json-bignum: 0.0.3
      tslib: 2.8.1

  arconnect@0.4.2:
    dependencies:
      arweave: 1.15.7

  arg@4.1.3: {}

  argparse@1.0.10:
    dependencies:
      sprintf-js: 1.0.3

  argparse@2.0.1: {}

  aria-hidden@1.2.4:
    dependencies:
      tslib: 2.8.1

  aria-query@5.3.2: {}

  array-back@3.1.0: {}

  array-back@6.2.2: {}

  array-buffer-byte-length@1.0.2:
    dependencies:
      call-bound: 1.0.4
      is-array-buffer: 3.0.5

  array-includes@3.1.8:
    dependencies:
      call-bind: 1.0.8
      define-properties: 1.2.1
      es-abstract: 1.23.9
      es-object-atoms: 1.1.1
      get-intrinsic: 1.3.0
      is-string: 1.1.1

  array-union@2.1.0: {}

  array.prototype.findlast@1.2.5:
    dependencies:
      call-bind: 1.0.8
      define-properties: 1.2.1
      es-abstract: 1.23.9
      es-errors: 1.3.0
      es-object-atoms: 1.1.1
      es-shim-unscopables: 1.1.0

  array.prototype.findlastindex@1.2.6:
    dependencies:
      call-bind: 1.0.8
      call-bound: 1.0.4
      define-properties: 1.2.1
      es-abstract: 1.23.9
      es-errors: 1.3.0
      es-object-atoms: 1.1.1
      es-shim-unscopables: 1.1.0

  array.prototype.flat@1.3.3:
    dependencies:
      call-bind: 1.0.8
      define-properties: 1.2.1
      es-abstract: 1.23.9
      es-shim-unscopables: 1.1.0

  array.prototype.flatmap@1.3.3:
    dependencies:
      call-bind: 1.0.8
      define-properties: 1.2.1
      es-abstract: 1.23.9
      es-shim-unscopables: 1.1.0

  array.prototype.tosorted@1.1.4:
    dependencies:
      call-bind: 1.0.8
      define-properties: 1.2.1
      es-abstract: 1.23.9
      es-errors: 1.3.0
      es-shim-unscopables: 1.1.0

  arraybuffer.prototype.slice@1.0.4:
    dependencies:
      array-buffer-byte-length: 1.0.2
      call-bind: 1.0.8
      define-properties: 1.2.1
      es-abstract: 1.23.9
      es-errors: 1.3.0
      get-intrinsic: 1.3.0
      is-array-buffer: 3.0.5

  arweave@1.15.7:
    dependencies:
      arconnect: 0.4.2
      asn1.js: 5.4.1
      base64-js: 1.5.1
      bignumber.js: 9.1.2

  asn1.js@5.4.1:
    dependencies:
      bn.js: 4.12.1
      inherits: 2.0.4
      minimalistic-assert: 1.0.1
      safer-buffer: 2.1.2

  ast-types-flow@0.0.8: {}

  async-function@1.0.0: {}

  async-mutex@0.2.6:
    dependencies:
      tslib: 2.8.1

  async@3.2.6: {}

  asynckit@0.4.0: {}

  atomic-sleep@1.0.0: {}

  available-typed-arrays@1.0.7:
    dependencies:
      possible-typed-array-names: 1.1.0

  axe-core@4.10.3: {}

  axios@1.8.4:
    dependencies:
      follow-redirects: 1.15.9
      form-data: 4.0.2
      proxy-from-env: 1.1.0
    transitivePeerDependencies:
      - debug

  axobject-query@4.1.0: {}

  bail@2.0.2: {}

  balanced-match@1.0.2: {}

  base-x@5.0.1: {}

  base64-js@1.5.1: {}

  bignumber.js@9.1.2: {}

  bn.js@4.12.1: {}

  bn.js@5.2.1: {}

  bowser@2.11.0: {}

  brace-expansion@1.1.11:
    dependencies:
      balanced-match: 1.0.2
      concat-map: 0.0.1

  brace-expansion@2.0.1:
    dependencies:
      balanced-match: 1.0.2

  braces@3.0.3:
    dependencies:
      fill-range: 7.1.1

  bs58@6.0.0:
    dependencies:
      base-x: 5.0.1

  buffer@6.0.3:
    dependencies:
      base64-js: 1.5.1
      ieee754: 1.2.1

  bufferutil@4.0.9:
    dependencies:
      node-gyp-build: 4.8.4

  busboy@1.6.0:
    dependencies:
      streamsearch: 1.1.0

  call-bind-apply-helpers@1.0.2:
    dependencies:
      es-errors: 1.3.0
      function-bind: 1.1.2

  call-bind@1.0.8:
    dependencies:
      call-bind-apply-helpers: 1.0.2
      es-define-property: 1.0.1
      get-intrinsic: 1.3.0
      set-function-length: 1.2.2

  call-bound@1.0.4:
    dependencies:
      call-bind-apply-helpers: 1.0.2
      get-intrinsic: 1.3.0

  callsites@3.1.0: {}

  camelcase@5.3.1: {}

  caniuse-lite@1.0.30001707: {}

  canvas-renderer@2.2.1:
    dependencies:
      '@types/node': 20.17.28

  ccount@2.0.1: {}

  chalk-template@0.4.0:
    dependencies:
      chalk: 4.1.2

  chalk@4.1.2:
    dependencies:
      ansi-styles: 4.3.0
      supports-color: 7.2.0

  chalk@5.4.1: {}

  character-entities-html4@2.1.0: {}

  character-entities-legacy@3.0.0: {}

  character-entities@2.0.2: {}

  character-reference-invalid@2.0.1: {}

  chokidar@4.0.3:
    dependencies:
      readdirp: 4.1.2

  class-variance-authority@0.7.1:
    dependencies:
      clsx: 2.1.1

  cli-cursor@5.0.0:
    dependencies:
      restore-cursor: 5.1.0

  cli-truncate@4.0.0:
    dependencies:
      slice-ansi: 5.0.0
      string-width: 7.2.0

  client-only@0.0.1: {}

  cliui@6.0.0:
    dependencies:
      string-width: 4.2.3
      strip-ansi: 6.0.1
      wrap-ansi: 6.2.0

  clsx@1.2.1: {}

  clsx@2.1.1: {}

  color-convert@2.0.1:
    dependencies:
      color-name: 1.1.4

  color-name@1.1.4: {}

  color-string@1.9.1:
    dependencies:
      color-name: 1.1.4
      simple-swizzle: 0.2.2
    optional: true

  color@4.2.3:
    dependencies:
      color-convert: 2.0.1
      color-string: 1.9.1
    optional: true

  colorette@2.0.20: {}

  combined-stream@1.0.8:
    dependencies:
      delayed-stream: 1.0.0

  comma-separated-tokens@2.0.3: {}

  command-line-args@5.2.1:
    dependencies:
      array-back: 3.1.0
      find-replace: 3.0.0
      lodash.camelcase: 4.3.0
      typical: 4.0.0

  command-line-usage@7.0.3:
    dependencies:
      array-back: 6.2.2
      chalk-template: 0.4.0
      table-layout: 4.1.1
      typical: 7.3.0

  commander@13.1.0: {}

  commander@8.3.0: {}

  commondir@1.0.1: {}

  concat-map@0.0.1: {}

<<<<<<< HEAD
  connectkit@1.9.0(@tanstack/react-query@5.72.2(react@19.1.0))(react-dom@19.1.0(react@19.1.0))(react-is@16.13.1)(react@19.1.0)(viem@2.26.2(bufferutil@4.0.9)(typescript@5.8.2)(utf-8-validate@5.0.10))(wagmi@2.14.16(@tanstack/query-core@5.72.2)(@tanstack/react-query@5.72.2(react@19.1.0))(@types/react@19.0.12)(bufferutil@4.0.9)(react@19.1.0)(typescript@5.8.2)(utf-8-validate@5.0.10)(viem@2.26.2(bufferutil@4.0.9)(typescript@5.8.2)(utf-8-validate@5.0.10))):
    dependencies:
      '@tanstack/react-query': 5.72.2(react@19.1.0)
      buffer: 6.0.3
      detect-browser: 5.3.0
      family: 0.1.1(react-dom@19.1.0(react@19.1.0))(react@19.1.0)(viem@2.26.2(bufferutil@4.0.9)(typescript@5.8.2)(utf-8-validate@5.0.10))(wagmi@2.14.16(@tanstack/query-core@5.72.2)(@tanstack/react-query@5.72.2(react@19.1.0))(@types/react@19.0.12)(bufferutil@4.0.9)(react@19.1.0)(typescript@5.8.2)(utf-8-validate@5.0.10)(viem@2.26.2(bufferutil@4.0.9)(typescript@5.8.2)(utf-8-validate@5.0.10)))
      framer-motion: 6.5.1(react-dom@19.1.0(react@19.1.0))(react@19.1.0)
      qrcode: 1.5.4
      react: 19.1.0
      react-dom: 19.1.0(react@19.1.0)
      react-transition-state: 1.1.5(react-dom@19.1.0(react@19.1.0))(react@19.1.0)
      react-use-measure: 2.1.7(react-dom@19.1.0(react@19.1.0))(react@19.1.0)
      resize-observer-polyfill: 1.5.1
      styled-components: 5.3.11(react-dom@19.1.0(react@19.1.0))(react-is@16.13.1)(react@19.1.0)
      viem: 2.26.2(bufferutil@4.0.9)(typescript@5.8.2)(utf-8-validate@5.0.10)
      wagmi: 2.14.16(@tanstack/query-core@5.72.2)(@tanstack/react-query@5.72.2(react@19.1.0))(@types/react@19.0.12)(bufferutil@4.0.9)(react@19.1.0)(typescript@5.8.2)(utf-8-validate@5.0.10)(viem@2.26.2(bufferutil@4.0.9)(typescript@5.8.2)(utf-8-validate@5.0.10))
    transitivePeerDependencies:
      - '@babel/core'
      - react-is
=======
  consola@3.4.2: {}

  console-control-strings@1.1.0: {}
>>>>>>> 15e1c300

  cookie-es@1.2.2: {}

  core-util-is@1.0.3: {}

  crc-32@1.2.2: {}

  create-require@1.1.1: {}

  cross-fetch@3.2.0:
    dependencies:
      node-fetch: 2.7.0
    transitivePeerDependencies:
      - encoding

  cross-fetch@4.1.0:
    dependencies:
      node-fetch: 2.7.0
    transitivePeerDependencies:
      - encoding

  cross-spawn@7.0.6:
    dependencies:
      path-key: 3.1.1
      shebang-command: 2.0.0
      which: 2.0.2

  crossws@0.3.4:
    dependencies:
      uncrypto: 0.1.3

  crypto@1.0.1: {}

  css-what@6.1.0: {}

  cssesc@3.0.0: {}

  csstype@3.1.3: {}

  damerau-levenshtein@1.0.8: {}

  data-view-buffer@1.0.2:
    dependencies:
      call-bound: 1.0.4
      es-errors: 1.3.0
      is-data-view: 1.0.2

  data-view-byte-length@1.0.2:
    dependencies:
      call-bound: 1.0.4
      es-errors: 1.3.0
      is-data-view: 1.0.2

  data-view-byte-offset@1.0.1:
    dependencies:
      call-bound: 1.0.4
      es-errors: 1.3.0
      is-data-view: 1.0.2

  date-fns@2.30.0:
    dependencies:
      '@babel/runtime': 7.27.0

  date-fns@4.1.0: {}

  debug@3.2.7:
    dependencies:
      ms: 2.1.3

  debug@4.3.7:
    dependencies:
      ms: 2.1.3

  debug@4.4.0:
    dependencies:
      ms: 2.1.3

  decamelize@1.2.0: {}

  decode-named-character-reference@1.1.0:
    dependencies:
      character-entities: 2.0.2

  decode-uri-component@0.2.2: {}

  dedent@1.5.3: {}

  deep-is@0.1.4: {}

  deep-object-diff@1.1.9: {}

  deepmerge@4.3.1: {}

  define-data-property@1.1.4:
    dependencies:
      es-define-property: 1.0.1
      es-errors: 1.3.0
      gopd: 1.2.0

  define-properties@1.2.1:
    dependencies:
      define-data-property: 1.1.4
      has-property-descriptors: 1.0.2
      object-keys: 1.1.1

  defu@6.1.4: {}

  delayed-stream@1.0.0: {}

  dequal@2.0.3: {}

  destr@2.0.5: {}

  detect-browser@5.3.0: {}

  detect-libc@2.0.3: {}

  detect-node-es@1.1.0: {}

  devlop@1.1.0:
    dependencies:
      dequal: 2.0.3

  diff@4.0.2: {}

  dijkstrajs@1.0.3: {}

  dir-glob@3.0.1:
    dependencies:
      path-type: 4.0.0

  doctrine@2.1.0:
    dependencies:
      esutils: 2.0.3

  dunder-proto@1.0.1:
    dependencies:
      call-bind-apply-helpers: 1.0.2
      es-errors: 1.3.0
      gopd: 1.2.0

  duplexify@4.1.3:
    dependencies:
      end-of-stream: 1.4.4
      inherits: 2.0.4
      readable-stream: 3.6.2
      stream-shift: 1.0.3

  eciesjs@0.4.14:
    dependencies:
      '@ecies/ciphers': 0.2.3(@noble/ciphers@1.2.1)
      '@noble/ciphers': 1.2.1
      '@noble/curves': 1.8.1
      '@noble/hashes': 1.7.1

  email-addresses@5.0.0: {}

  emoji-regex@10.4.0: {}

  emoji-regex@8.0.0: {}

  emoji-regex@9.2.2: {}

  encode-utf8@1.0.3: {}

  end-of-stream@1.4.4:
    dependencies:
      once: 1.4.0

  engine.io-client@6.6.3(bufferutil@4.0.9)(utf-8-validate@5.0.10):
    dependencies:
      '@socket.io/component-emitter': 3.1.2
      debug: 4.3.7
      engine.io-parser: 5.2.3
      ws: 8.17.1(bufferutil@4.0.9)(utf-8-validate@5.0.10)
      xmlhttprequest-ssl: 2.1.2
    transitivePeerDependencies:
      - bufferutil
      - supports-color
      - utf-8-validate

  engine.io-parser@5.2.3: {}

  enhanced-resolve@5.18.1:
    dependencies:
      graceful-fs: 4.2.11
      tapable: 2.2.1

  entities@4.5.0: {}

  environment@1.1.0: {}

  es-abstract@1.23.9:
    dependencies:
      array-buffer-byte-length: 1.0.2
      arraybuffer.prototype.slice: 1.0.4
      available-typed-arrays: 1.0.7
      call-bind: 1.0.8
      call-bound: 1.0.4
      data-view-buffer: 1.0.2
      data-view-byte-length: 1.0.2
      data-view-byte-offset: 1.0.1
      es-define-property: 1.0.1
      es-errors: 1.3.0
      es-object-atoms: 1.1.1
      es-set-tostringtag: 2.1.0
      es-to-primitive: 1.3.0
      function.prototype.name: 1.1.8
      get-intrinsic: 1.3.0
      get-proto: 1.0.1
      get-symbol-description: 1.1.0
      globalthis: 1.0.4
      gopd: 1.2.0
      has-property-descriptors: 1.0.2
      has-proto: 1.2.0
      has-symbols: 1.1.0
      hasown: 2.0.2
      internal-slot: 1.1.0
      is-array-buffer: 3.0.5
      is-callable: 1.2.7
      is-data-view: 1.0.2
      is-regex: 1.2.1
      is-shared-array-buffer: 1.0.4
      is-string: 1.1.1
      is-typed-array: 1.1.15
      is-weakref: 1.1.1
      math-intrinsics: 1.1.0
      object-inspect: 1.13.4
      object-keys: 1.1.1
      object.assign: 4.1.7
      own-keys: 1.0.1
      regexp.prototype.flags: 1.5.4
      safe-array-concat: 1.1.3
      safe-push-apply: 1.0.0
      safe-regex-test: 1.1.0
      set-proto: 1.0.0
      string.prototype.trim: 1.2.10
      string.prototype.trimend: 1.0.9
      string.prototype.trimstart: 1.0.8
      typed-array-buffer: 1.0.3
      typed-array-byte-length: 1.0.3
      typed-array-byte-offset: 1.0.4
      typed-array-length: 1.0.7
      unbox-primitive: 1.1.0
      which-typed-array: 1.1.19

  es-define-property@1.0.1: {}

  es-errors@1.3.0: {}

  es-iterator-helpers@1.2.1:
    dependencies:
      call-bind: 1.0.8
      call-bound: 1.0.4
      define-properties: 1.2.1
      es-abstract: 1.23.9
      es-errors: 1.3.0
      es-set-tostringtag: 2.1.0
      function-bind: 1.1.2
      get-intrinsic: 1.3.0
      globalthis: 1.0.4
      gopd: 1.2.0
      has-property-descriptors: 1.0.2
      has-proto: 1.2.0
      has-symbols: 1.1.0
      internal-slot: 1.1.0
      iterator.prototype: 1.1.5
      safe-array-concat: 1.1.3

  es-object-atoms@1.1.1:
    dependencies:
      es-errors: 1.3.0

  es-set-tostringtag@2.1.0:
    dependencies:
      es-errors: 1.3.0
      get-intrinsic: 1.3.0
      has-tostringtag: 1.0.2
      hasown: 2.0.2

  es-shim-unscopables@1.1.0:
    dependencies:
      hasown: 2.0.2

  es-to-primitive@1.3.0:
    dependencies:
      is-callable: 1.2.7
      is-date-object: 1.1.0
      is-symbol: 1.1.1

  es-toolkit@1.33.0: {}

  esbuild@0.25.2:
    optionalDependencies:
      '@esbuild/aix-ppc64': 0.25.2
      '@esbuild/android-arm': 0.25.2
      '@esbuild/android-arm64': 0.25.2
      '@esbuild/android-x64': 0.25.2
      '@esbuild/darwin-arm64': 0.25.2
      '@esbuild/darwin-x64': 0.25.2
      '@esbuild/freebsd-arm64': 0.25.2
      '@esbuild/freebsd-x64': 0.25.2
      '@esbuild/linux-arm': 0.25.2
      '@esbuild/linux-arm64': 0.25.2
      '@esbuild/linux-ia32': 0.25.2
      '@esbuild/linux-loong64': 0.25.2
      '@esbuild/linux-mips64el': 0.25.2
      '@esbuild/linux-ppc64': 0.25.2
      '@esbuild/linux-riscv64': 0.25.2
      '@esbuild/linux-s390x': 0.25.2
      '@esbuild/linux-x64': 0.25.2
      '@esbuild/netbsd-arm64': 0.25.2
      '@esbuild/netbsd-x64': 0.25.2
      '@esbuild/openbsd-arm64': 0.25.2
      '@esbuild/openbsd-x64': 0.25.2
      '@esbuild/sunos-x64': 0.25.2
      '@esbuild/win32-arm64': 0.25.2
      '@esbuild/win32-ia32': 0.25.2
      '@esbuild/win32-x64': 0.25.2

  escape-string-regexp@1.0.5: {}

  escape-string-regexp@4.0.0: {}

  escape-string-regexp@5.0.0: {}

  eslint-config-next@15.2.1(eslint@9.23.0(jiti@2.4.2))(typescript@5.8.2):
    dependencies:
      '@next/eslint-plugin-next': 15.2.1
      '@rushstack/eslint-patch': 1.11.0
      '@typescript-eslint/eslint-plugin': 8.28.0(@typescript-eslint/parser@8.28.0(eslint@9.23.0(jiti@2.4.2))(typescript@5.8.2))(eslint@9.23.0(jiti@2.4.2))(typescript@5.8.2)
      '@typescript-eslint/parser': 8.28.0(eslint@9.23.0(jiti@2.4.2))(typescript@5.8.2)
      eslint: 9.23.0(jiti@2.4.2)
      eslint-import-resolver-node: 0.3.9
      eslint-import-resolver-typescript: 3.10.0(eslint-plugin-import@2.31.0)(eslint@9.23.0(jiti@2.4.2))
      eslint-plugin-import: 2.31.0(@typescript-eslint/parser@8.28.0(eslint@9.23.0(jiti@2.4.2))(typescript@5.8.2))(eslint-import-resolver-typescript@3.10.0)(eslint@9.23.0(jiti@2.4.2))
      eslint-plugin-jsx-a11y: 6.10.2(eslint@9.23.0(jiti@2.4.2))
      eslint-plugin-react: 7.37.4(eslint@9.23.0(jiti@2.4.2))
      eslint-plugin-react-hooks: 5.2.0(eslint@9.23.0(jiti@2.4.2))
    optionalDependencies:
      typescript: 5.8.2
    transitivePeerDependencies:
      - eslint-import-resolver-webpack
      - eslint-plugin-import-x
      - supports-color

  eslint-config-prettier@10.1.1(eslint@9.23.0(jiti@2.4.2)):
    dependencies:
      eslint: 9.23.0(jiti@2.4.2)

  eslint-import-resolver-node@0.3.9:
    dependencies:
      debug: 3.2.7
      is-core-module: 2.16.1
      resolve: 1.22.10
    transitivePeerDependencies:
      - supports-color

  eslint-import-resolver-typescript@3.10.0(eslint-plugin-import@2.31.0)(eslint@9.23.0(jiti@2.4.2)):
    dependencies:
      '@nolyfill/is-core-module': 1.0.39
      debug: 4.4.0
      eslint: 9.23.0(jiti@2.4.2)
      get-tsconfig: 4.10.0
      is-bun-module: 2.0.0
      stable-hash: 0.0.5
      tinyglobby: 0.2.12
      unrs-resolver: 1.3.3
    optionalDependencies:
      eslint-plugin-import: 2.31.0(@typescript-eslint/parser@8.28.0(eslint@9.23.0(jiti@2.4.2))(typescript@5.8.2))(eslint-import-resolver-typescript@3.10.0)(eslint@9.23.0(jiti@2.4.2))
    transitivePeerDependencies:
      - supports-color

  eslint-module-utils@2.12.0(@typescript-eslint/parser@8.28.0(eslint@9.23.0(jiti@2.4.2))(typescript@5.8.2))(eslint-import-resolver-node@0.3.9)(eslint-import-resolver-typescript@3.10.0)(eslint@9.23.0(jiti@2.4.2)):
    dependencies:
      debug: 3.2.7
    optionalDependencies:
      '@typescript-eslint/parser': 8.28.0(eslint@9.23.0(jiti@2.4.2))(typescript@5.8.2)
      eslint: 9.23.0(jiti@2.4.2)
      eslint-import-resolver-node: 0.3.9
      eslint-import-resolver-typescript: 3.10.0(eslint-plugin-import@2.31.0)(eslint@9.23.0(jiti@2.4.2))
    transitivePeerDependencies:
      - supports-color

  eslint-plugin-import@2.31.0(@typescript-eslint/parser@8.28.0(eslint@9.23.0(jiti@2.4.2))(typescript@5.8.2))(eslint-import-resolver-typescript@3.10.0)(eslint@9.23.0(jiti@2.4.2)):
    dependencies:
      '@rtsao/scc': 1.1.0
      array-includes: 3.1.8
      array.prototype.findlastindex: 1.2.6
      array.prototype.flat: 1.3.3
      array.prototype.flatmap: 1.3.3
      debug: 3.2.7
      doctrine: 2.1.0
      eslint: 9.23.0(jiti@2.4.2)
      eslint-import-resolver-node: 0.3.9
      eslint-module-utils: 2.12.0(@typescript-eslint/parser@8.28.0(eslint@9.23.0(jiti@2.4.2))(typescript@5.8.2))(eslint-import-resolver-node@0.3.9)(eslint-import-resolver-typescript@3.10.0)(eslint@9.23.0(jiti@2.4.2))
      hasown: 2.0.2
      is-core-module: 2.16.1
      is-glob: 4.0.3
      minimatch: 3.1.2
      object.fromentries: 2.0.8
      object.groupby: 1.0.3
      object.values: 1.2.1
      semver: 6.3.1
      string.prototype.trimend: 1.0.9
      tsconfig-paths: 3.15.0
    optionalDependencies:
      '@typescript-eslint/parser': 8.28.0(eslint@9.23.0(jiti@2.4.2))(typescript@5.8.2)
    transitivePeerDependencies:
      - eslint-import-resolver-typescript
      - eslint-import-resolver-webpack
      - supports-color

  eslint-plugin-jsx-a11y@6.10.2(eslint@9.23.0(jiti@2.4.2)):
    dependencies:
      aria-query: 5.3.2
      array-includes: 3.1.8
      array.prototype.flatmap: 1.3.3
      ast-types-flow: 0.0.8
      axe-core: 4.10.3
      axobject-query: 4.1.0
      damerau-levenshtein: 1.0.8
      emoji-regex: 9.2.2
      eslint: 9.23.0(jiti@2.4.2)
      hasown: 2.0.2
      jsx-ast-utils: 3.3.5
      language-tags: 1.0.9
      minimatch: 3.1.2
      object.fromentries: 2.0.8
      safe-regex-test: 1.1.0
      string.prototype.includes: 2.0.1

  eslint-plugin-react-hooks@5.2.0(eslint@9.23.0(jiti@2.4.2)):
    dependencies:
      eslint: 9.23.0(jiti@2.4.2)

  eslint-plugin-react@7.37.4(eslint@9.23.0(jiti@2.4.2)):
    dependencies:
      array-includes: 3.1.8
      array.prototype.findlast: 1.2.5
      array.prototype.flatmap: 1.3.3
      array.prototype.tosorted: 1.1.4
      doctrine: 2.1.0
      es-iterator-helpers: 1.2.1
      eslint: 9.23.0(jiti@2.4.2)
      estraverse: 5.3.0
      hasown: 2.0.2
      jsx-ast-utils: 3.3.5
      minimatch: 3.1.2
      object.entries: 1.1.9
      object.fromentries: 2.0.8
      object.values: 1.2.1
      prop-types: 15.8.1
      resolve: 2.0.0-next.5
      semver: 6.3.1
      string.prototype.matchall: 4.0.12
      string.prototype.repeat: 1.0.0

  eslint-scope@8.3.0:
    dependencies:
      esrecurse: 4.3.0
      estraverse: 5.3.0

  eslint-visitor-keys@3.4.3: {}

  eslint-visitor-keys@4.2.0: {}

  eslint@9.23.0(jiti@2.4.2):
    dependencies:
      '@eslint-community/eslint-utils': 4.5.1(eslint@9.23.0(jiti@2.4.2))
      '@eslint-community/regexpp': 4.12.1
      '@eslint/config-array': 0.19.2
      '@eslint/config-helpers': 0.2.0
      '@eslint/core': 0.12.0
      '@eslint/eslintrc': 3.3.1
      '@eslint/js': 9.23.0
      '@eslint/plugin-kit': 0.2.7
      '@humanfs/node': 0.16.6
      '@humanwhocodes/module-importer': 1.0.1
      '@humanwhocodes/retry': 0.4.2
      '@types/estree': 1.0.7
      '@types/json-schema': 7.0.15
      ajv: 6.12.6
      chalk: 4.1.2
      cross-spawn: 7.0.6
      debug: 4.4.0
      escape-string-regexp: 4.0.0
      eslint-scope: 8.3.0
      eslint-visitor-keys: 4.2.0
      espree: 10.3.0
      esquery: 1.6.0
      esutils: 2.0.3
      fast-deep-equal: 3.1.3
      file-entry-cache: 8.0.0
      find-up: 5.0.0
      glob-parent: 6.0.2
      ignore: 5.3.2
      imurmurhash: 0.1.4
      is-glob: 4.0.3
      json-stable-stringify-without-jsonify: 1.0.1
      lodash.merge: 4.6.2
      minimatch: 3.1.2
      natural-compare: 1.4.0
      optionator: 0.9.4
    optionalDependencies:
      jiti: 2.4.2
    transitivePeerDependencies:
      - supports-color

  espree@10.3.0:
    dependencies:
      acorn: 8.14.1
      acorn-jsx: 5.3.2(acorn@8.14.1)
      eslint-visitor-keys: 4.2.0

  esprima@4.0.1: {}

  esquery@1.6.0:
    dependencies:
      estraverse: 5.3.0

  esrecurse@4.3.0:
    dependencies:
      estraverse: 5.3.0

  estraverse@5.3.0: {}

  estree-util-is-identifier-name@3.0.0: {}

  esutils@2.0.3: {}

  eth-block-tracker@7.1.0:
    dependencies:
      '@metamask/eth-json-rpc-provider': 1.0.1
      '@metamask/safe-event-emitter': 3.1.2
      '@metamask/utils': 5.0.2
      json-rpc-random-id: 1.0.1
      pify: 3.0.0
    transitivePeerDependencies:
      - supports-color

  eth-json-rpc-filters@6.0.1:
    dependencies:
      '@metamask/safe-event-emitter': 3.1.2
      async-mutex: 0.2.6
      eth-query: 2.1.2
      json-rpc-engine: 6.1.0
      pify: 5.0.0

  eth-query@2.1.2:
    dependencies:
      json-rpc-random-id: 1.0.1
      xtend: 4.0.2

  eth-rpc-errors@4.0.3:
    dependencies:
      fast-safe-stringify: 2.1.1

  ethereum-cryptography@2.2.1:
    dependencies:
      '@noble/curves': 1.4.2
      '@noble/hashes': 1.4.0
      '@scure/bip32': 1.4.0
      '@scure/bip39': 1.3.0

  ethers@6.13.5(bufferutil@4.0.9)(utf-8-validate@5.0.10):
    dependencies:
      '@adraffy/ens-normalize': 1.10.1
      '@noble/curves': 1.2.0
      '@noble/hashes': 1.3.2
      '@types/node': 22.7.5
      aes-js: 4.0.0-beta.5
      tslib: 2.7.0
      ws: 8.17.1(bufferutil@4.0.9)(utf-8-validate@5.0.10)
    transitivePeerDependencies:
      - bufferutil
      - utf-8-validate

  eventemitter2@6.4.9: {}

  eventemitter3@5.0.1: {}

  events@3.3.0: {}

  execa@8.0.1:
    dependencies:
      cross-spawn: 7.0.6
      get-stream: 8.0.1
      human-signals: 5.0.0
      is-stream: 3.0.0
      merge-stream: 2.0.0
      npm-run-path: 5.3.0
      onetime: 6.0.0
      signal-exit: 4.1.0
      strip-final-newline: 3.0.0

  extend-shallow@2.0.1:
    dependencies:
      is-extendable: 0.1.1

  extend@3.0.2: {}

  extension-port-stream@3.0.0:
    dependencies:
      readable-stream: 3.6.2
      webextension-polyfill: 0.10.0

<<<<<<< HEAD
  family@0.1.1(react-dom@19.1.0(react@19.1.0))(react@19.1.0)(viem@2.26.2(bufferutil@4.0.9)(typescript@5.8.2)(utf-8-validate@5.0.10))(wagmi@2.14.16(@tanstack/query-core@5.72.2)(@tanstack/react-query@5.72.2(react@19.1.0))(@types/react@19.0.12)(bufferutil@4.0.9)(react@19.1.0)(typescript@5.8.2)(utf-8-validate@5.0.10)(viem@2.26.2(bufferutil@4.0.9)(typescript@5.8.2)(utf-8-validate@5.0.10))):
    optionalDependencies:
      react: 19.1.0
      react-dom: 19.1.0(react@19.1.0)
      viem: 2.26.2(bufferutil@4.0.9)(typescript@5.8.2)(utf-8-validate@5.0.10)
      wagmi: 2.14.16(@tanstack/query-core@5.72.2)(@tanstack/react-query@5.72.2(react@19.1.0))(@types/react@19.0.12)(bufferutil@4.0.9)(react@19.1.0)(typescript@5.8.2)(utf-8-validate@5.0.10)(viem@2.26.2(bufferutil@4.0.9)(typescript@5.8.2)(utf-8-validate@5.0.10))

=======
>>>>>>> 15e1c300
  fast-deep-equal@3.1.3: {}

  fast-glob@3.3.1:
    dependencies:
      '@nodelib/fs.stat': 2.0.5
      '@nodelib/fs.walk': 1.2.8
      glob-parent: 5.1.2
      merge2: 1.4.1
      micromatch: 4.0.8

  fast-glob@3.3.3:
    dependencies:
      '@nodelib/fs.stat': 2.0.5
      '@nodelib/fs.walk': 1.2.8
      glob-parent: 5.1.2
      merge2: 1.4.1
      micromatch: 4.0.8

  fast-json-stable-stringify@2.1.0: {}

  fast-levenshtein@2.0.6: {}

  fast-redact@3.5.0: {}

  fast-safe-stringify@2.1.1: {}

  fastq@1.19.1:
    dependencies:
      reusify: 1.1.0

  fdir@6.4.3(picomatch@4.0.2):
    optionalDependencies:
      picomatch: 4.0.2

  file-entry-cache@8.0.0:
    dependencies:
      flat-cache: 4.0.1

  filename-reserved-regex@2.0.0: {}

  filenamify@4.3.0:
    dependencies:
      filename-reserved-regex: 2.0.0
      strip-outer: 1.0.1
      trim-repeated: 1.0.0

  fill-range@7.1.1:
    dependencies:
      to-regex-range: 5.0.1

  filter-obj@1.1.0: {}

  find-cache-dir@3.3.2:
    dependencies:
      commondir: 1.0.1
      make-dir: 3.1.0
      pkg-dir: 4.2.0

  find-replace@3.0.0:
    dependencies:
      array-back: 3.1.0

  find-up@4.1.0:
    dependencies:
      locate-path: 5.0.0
      path-exists: 4.0.0

  find-up@5.0.0:
    dependencies:
      locate-path: 6.0.0
      path-exists: 4.0.0

  flat-cache@4.0.1:
    dependencies:
      flatted: 3.3.3
      keyv: 4.5.4

  flatbuffers@24.12.23: {}

  flatted@3.3.3: {}

  follow-redirects@1.15.9: {}

  for-each@0.3.5:
    dependencies:
      is-callable: 1.2.7

  form-data@4.0.2:
    dependencies:
      asynckit: 0.4.0
      combined-stream: 1.0.8
      es-set-tostringtag: 2.1.0
      mime-types: 2.1.35

  fs-extra@11.3.0:
    dependencies:
      graceful-fs: 4.2.11
      jsonfile: 6.1.0
      universalify: 2.0.1

  fsevents@2.3.3:
    optional: true

  function-bind@1.1.2: {}

  function.prototype.name@1.1.8:
    dependencies:
      call-bind: 1.0.8
      call-bound: 1.0.4
      define-properties: 1.2.1
      functions-have-names: 1.2.3
      hasown: 2.0.2
      is-callable: 1.2.7

  functions-have-names@1.2.3: {}

  get-caller-file@2.0.5: {}

  get-east-asian-width@1.3.0: {}

  get-intrinsic@1.3.0:
    dependencies:
      call-bind-apply-helpers: 1.0.2
      es-define-property: 1.0.1
      es-errors: 1.3.0
      es-object-atoms: 1.1.1
      function-bind: 1.1.2
      get-proto: 1.0.1
      gopd: 1.2.0
      has-symbols: 1.1.0
      hasown: 2.0.2
      math-intrinsics: 1.1.0

  get-nonce@1.0.1: {}

  get-proto@1.0.1:
    dependencies:
      dunder-proto: 1.0.1
      es-object-atoms: 1.1.1

  get-stream@8.0.1: {}

  get-symbol-description@1.1.0:
    dependencies:
      call-bound: 1.0.4
      es-errors: 1.3.0
      get-intrinsic: 1.3.0

  get-tsconfig@4.10.0:
    dependencies:
      resolve-pkg-maps: 1.0.0

  gh-pages@6.3.0:
    dependencies:
      async: 3.2.6
      commander: 13.1.0
      email-addresses: 5.0.0
      filenamify: 4.3.0
      find-cache-dir: 3.3.2
      fs-extra: 11.3.0
      globby: 11.1.0

  glob-parent@5.1.2:
    dependencies:
      is-glob: 4.0.3

  glob-parent@6.0.2:
    dependencies:
      is-glob: 4.0.3

<<<<<<< HEAD
  globals@11.12.0: {}
=======
  glob@7.2.3:
    dependencies:
      fs.realpath: 1.0.0
      inflight: 1.0.6
      inherits: 2.0.4
      minimatch: 3.1.2
      once: 1.4.0
      path-is-absolute: 1.0.1

  glob@8.1.0:
    dependencies:
      fs.realpath: 1.0.0
      inflight: 1.0.6
      inherits: 2.0.4
      minimatch: 5.1.6
      once: 1.4.0
>>>>>>> 15e1c300

  globals@14.0.0: {}

  globalthis@1.0.4:
    dependencies:
      define-properties: 1.2.1
      gopd: 1.2.0

  globby@11.1.0:
    dependencies:
      array-union: 2.1.0
      dir-glob: 3.0.1
      fast-glob: 3.3.3
      ignore: 5.3.2
      merge2: 1.4.1
      slash: 3.0.0

  gopd@1.2.0: {}

  graceful-fs@4.2.11: {}

  graphemer@1.4.0: {}

  gray-matter@4.0.3:
    dependencies:
      js-yaml: 3.14.1
      kind-of: 6.0.3
      section-matter: 1.0.0
      strip-bom-string: 1.0.0

  h3@1.15.1:
    dependencies:
      cookie-es: 1.2.2
      crossws: 0.3.4
      defu: 6.1.4
      destr: 2.0.5
      iron-webcrypto: 1.2.1
      node-mock-http: 1.0.0
      radix3: 1.1.2
      ufo: 1.6.1
      uncrypto: 0.1.3

  has-bigints@1.1.0: {}

  has-flag@4.0.0: {}

  has-property-descriptors@1.0.2:
    dependencies:
      es-define-property: 1.0.1

  has-proto@1.2.0:
    dependencies:
      dunder-proto: 1.0.1

  has-symbols@1.1.0: {}

  has-tostringtag@1.0.2:
    dependencies:
      has-symbols: 1.1.0

  hasown@2.0.2:
    dependencies:
      function-bind: 1.1.2

  hast-util-from-dom@5.0.1:
    dependencies:
      '@types/hast': 3.0.4
      hastscript: 9.0.1
      web-namespaces: 2.0.1

  hast-util-from-html-isomorphic@2.0.0:
    dependencies:
      '@types/hast': 3.0.4
      hast-util-from-dom: 5.0.1
      hast-util-from-html: 2.0.3
      unist-util-remove-position: 5.0.0

  hast-util-from-html@2.0.3:
    dependencies:
      '@types/hast': 3.0.4
      devlop: 1.1.0
      hast-util-from-parse5: 8.0.3
      parse5: 7.2.1
      vfile: 6.0.3
      vfile-message: 4.0.2

  hast-util-from-parse5@8.0.3:
    dependencies:
      '@types/hast': 3.0.4
      '@types/unist': 3.0.3
      devlop: 1.1.0
      hastscript: 9.0.1
      property-information: 7.0.0
      vfile: 6.0.3
      vfile-location: 5.0.3
      web-namespaces: 2.0.1

  hast-util-is-element@3.0.0:
    dependencies:
      '@types/hast': 3.0.4

  hast-util-parse-selector@4.0.0:
    dependencies:
      '@types/hast': 3.0.4

  hast-util-sanitize@5.0.2:
    dependencies:
      '@types/hast': 3.0.4
      '@ungap/structured-clone': 1.3.0
      unist-util-position: 5.0.0

  hast-util-to-html@9.0.5:
    dependencies:
      '@types/hast': 3.0.4
      '@types/unist': 3.0.3
      ccount: 2.0.1
      comma-separated-tokens: 2.0.3
      hast-util-whitespace: 3.0.0
      html-void-elements: 3.0.0
      mdast-util-to-hast: 13.2.0
      property-information: 7.0.0
      space-separated-tokens: 2.0.2
      stringify-entities: 4.0.4
      zwitch: 2.0.4

  hast-util-to-jsx-runtime@2.3.6:
    dependencies:
      '@types/estree': 1.0.7
      '@types/hast': 3.0.4
      '@types/unist': 3.0.3
      comma-separated-tokens: 2.0.3
      devlop: 1.1.0
      estree-util-is-identifier-name: 3.0.0
      hast-util-whitespace: 3.0.0
      mdast-util-mdx-expression: 2.0.1
      mdast-util-mdx-jsx: 3.2.0
      mdast-util-mdxjs-esm: 2.0.1
      property-information: 7.0.0
      space-separated-tokens: 2.0.2
      style-to-js: 1.1.16
      unist-util-position: 5.0.0
      vfile-message: 4.0.2
    transitivePeerDependencies:
      - supports-color

  hast-util-to-text@4.0.2:
    dependencies:
      '@types/hast': 3.0.4
      '@types/unist': 3.0.3
      hast-util-is-element: 3.0.0
      unist-util-find-after: 5.0.0

  hast-util-whitespace@3.0.0:
    dependencies:
      '@types/hast': 3.0.4

  hastscript@9.0.1:
    dependencies:
      '@types/hast': 3.0.4
      comma-separated-tokens: 2.0.3
      hast-util-parse-selector: 4.0.0
      property-information: 7.0.0
      space-separated-tokens: 2.0.2

  hey-listen@1.0.8: {}

  highlight.js@11.11.1: {}

  html-url-attributes@3.0.1: {}

  html-void-elements@3.0.0: {}

<<<<<<< HEAD
=======
  http-cache-semantics@4.1.1: {}

  http-proxy-agent@5.0.0:
    dependencies:
      '@tootallnate/once': 2.0.0
      agent-base: 6.0.2
      debug: 4.4.0
    transitivePeerDependencies:
      - supports-color

  https-proxy-agent@5.0.1:
    dependencies:
      agent-base: 6.0.2
      debug: 4.4.0
    transitivePeerDependencies:
      - supports-color

  https-proxy-agent@7.0.6:
    dependencies:
      agent-base: 7.1.3
      debug: 4.4.0
    transitivePeerDependencies:
      - supports-color

>>>>>>> 15e1c300
  human-signals@5.0.0: {}

  husky@9.1.7: {}

  hyparquet@1.10.1: {}

  idb-keyval@6.2.1: {}

  ieee754@1.2.1: {}

  ignore@5.3.2: {}

  import-fresh@3.3.1:
    dependencies:
      parent-module: 1.0.1
      resolve-from: 4.0.0

  imurmurhash@0.1.4: {}

  inherits@2.0.4: {}

  inline-style-parser@0.2.4: {}

  internal-slot@1.1.0:
    dependencies:
      es-errors: 1.3.0
      hasown: 2.0.2
      side-channel: 1.1.0

  iron-webcrypto@1.2.1: {}

  is-alphabetical@2.0.1: {}

  is-alphanumerical@2.0.1:
    dependencies:
      is-alphabetical: 2.0.1
      is-decimal: 2.0.1

  is-arguments@1.2.0:
    dependencies:
      call-bound: 1.0.4
      has-tostringtag: 1.0.2

  is-array-buffer@3.0.5:
    dependencies:
      call-bind: 1.0.8
      call-bound: 1.0.4
      get-intrinsic: 1.3.0

  is-arrayish@0.3.2:
    optional: true

  is-async-function@2.1.1:
    dependencies:
      async-function: 1.0.0
      call-bound: 1.0.4
      get-proto: 1.0.1
      has-tostringtag: 1.0.2
      safe-regex-test: 1.1.0

  is-bigint@1.1.0:
    dependencies:
      has-bigints: 1.1.0

  is-boolean-object@1.2.2:
    dependencies:
      call-bound: 1.0.4
      has-tostringtag: 1.0.2

  is-bun-module@2.0.0:
    dependencies:
      semver: 7.7.1

  is-callable@1.2.7: {}

  is-core-module@2.16.1:
    dependencies:
      hasown: 2.0.2

  is-data-view@1.0.2:
    dependencies:
      call-bound: 1.0.4
      get-intrinsic: 1.3.0
      is-typed-array: 1.1.15

  is-date-object@1.1.0:
    dependencies:
      call-bound: 1.0.4
      has-tostringtag: 1.0.2

  is-decimal@2.0.1: {}

  is-extendable@0.1.1: {}

  is-extglob@2.1.1: {}

  is-finalizationregistry@1.1.1:
    dependencies:
      call-bound: 1.0.4

  is-fullwidth-code-point@3.0.0: {}

  is-fullwidth-code-point@4.0.0: {}

  is-fullwidth-code-point@5.0.0:
    dependencies:
      get-east-asian-width: 1.3.0

  is-generator-function@1.1.0:
    dependencies:
      call-bound: 1.0.4
      get-proto: 1.0.1
      has-tostringtag: 1.0.2
      safe-regex-test: 1.1.0

  is-glob@4.0.3:
    dependencies:
      is-extglob: 2.1.1

  is-hexadecimal@2.0.1: {}

  is-map@2.0.3: {}

  is-number-object@1.1.1:
    dependencies:
      call-bound: 1.0.4
      has-tostringtag: 1.0.2

  is-number@7.0.0: {}

  is-plain-obj@4.1.0: {}

  is-regex@1.2.1:
    dependencies:
      call-bound: 1.0.4
      gopd: 1.2.0
      has-tostringtag: 1.0.2
      hasown: 2.0.2

  is-set@2.0.3: {}

  is-shared-array-buffer@1.0.4:
    dependencies:
      call-bound: 1.0.4

  is-stream@2.0.1: {}

  is-stream@3.0.0: {}

  is-string@1.1.1:
    dependencies:
      call-bound: 1.0.4
      has-tostringtag: 1.0.2

  is-symbol@1.1.1:
    dependencies:
      call-bound: 1.0.4
      has-symbols: 1.1.0
      safe-regex-test: 1.1.0

  is-typed-array@1.1.15:
    dependencies:
      which-typed-array: 1.1.19

  is-weakmap@2.0.2: {}

  is-weakref@1.1.1:
    dependencies:
      call-bound: 1.0.4

  is-weakset@2.0.4:
    dependencies:
      call-bound: 1.0.4
      get-intrinsic: 1.3.0

  isarray@1.0.0: {}

  isarray@2.0.5: {}

  isexe@2.0.0: {}

  isows@1.0.6(ws@8.18.0(bufferutil@4.0.9)(utf-8-validate@5.0.10)):
    dependencies:
      ws: 8.18.0(bufferutil@4.0.9)(utf-8-validate@5.0.10)

  isows@1.0.6(ws@8.18.1(bufferutil@4.0.9)(utf-8-validate@5.0.10)):
    dependencies:
      ws: 8.18.1(bufferutil@4.0.9)(utf-8-validate@5.0.10)

  iterator.prototype@1.1.5:
    dependencies:
      define-data-property: 1.1.4
      es-object-atoms: 1.1.1
      get-intrinsic: 1.3.0
      get-proto: 1.0.1
      has-symbols: 1.1.0
      set-function-name: 2.0.2

  jdenticon@3.3.0:
    dependencies:
      canvas-renderer: 2.2.1

  jiti@2.4.2: {}

  js-tokens@4.0.0: {}

  js-yaml@3.14.1:
    dependencies:
      argparse: 1.0.10
      esprima: 4.0.1

  js-yaml@4.1.0:
    dependencies:
      argparse: 2.0.1

<<<<<<< HEAD
  jsesc@3.1.0: {}
=======
  jsbn@1.1.0: {}
>>>>>>> 15e1c300

  json-bignum@0.0.3: {}

  json-buffer@3.0.1: {}

  json-rpc-engine@6.1.0:
    dependencies:
      '@metamask/safe-event-emitter': 2.0.0
      eth-rpc-errors: 4.0.3

  json-rpc-random-id@1.0.1: {}

  json-schema-traverse@0.4.1: {}

  json-stable-stringify-without-jsonify@1.0.1: {}

  json5@1.0.2:
    dependencies:
      minimist: 1.2.8

  jsonfile@6.1.0:
    dependencies:
      universalify: 2.0.1
    optionalDependencies:
      graceful-fs: 4.2.11

  jsx-ast-utils@3.3.5:
    dependencies:
      array-includes: 3.1.8
      array.prototype.flat: 1.3.3
      object.assign: 4.1.7
      object.values: 1.2.1

  katex@0.16.21:
    dependencies:
      commander: 8.3.0

  keccak@3.0.4:
    dependencies:
      node-addon-api: 2.0.2
      node-gyp-build: 4.8.4
      readable-stream: 3.6.2

  keyv@4.5.4:
    dependencies:
      json-buffer: 3.0.1

  keyvaluestorage-interface@1.0.0: {}

  kind-of@6.0.3: {}

  language-subtag-registry@0.3.23: {}

  language-tags@1.0.9:
    dependencies:
      language-subtag-registry: 0.3.23

  levn@0.4.1:
    dependencies:
      prelude-ls: 1.2.1
      type-check: 0.4.0

  lightningcss-darwin-arm64@1.29.2:
    optional: true

  lightningcss-darwin-x64@1.29.2:
    optional: true

  lightningcss-freebsd-x64@1.29.2:
    optional: true

  lightningcss-linux-arm-gnueabihf@1.29.2:
    optional: true

  lightningcss-linux-arm64-gnu@1.29.2:
    optional: true

  lightningcss-linux-arm64-musl@1.29.2:
    optional: true

  lightningcss-linux-x64-gnu@1.29.2:
    optional: true

  lightningcss-linux-x64-musl@1.29.2:
    optional: true

  lightningcss-win32-arm64-msvc@1.29.2:
    optional: true

  lightningcss-win32-x64-msvc@1.29.2:
    optional: true

  lightningcss@1.29.2:
    dependencies:
      detect-libc: 2.0.3
    optionalDependencies:
      lightningcss-darwin-arm64: 1.29.2
      lightningcss-darwin-x64: 1.29.2
      lightningcss-freebsd-x64: 1.29.2
      lightningcss-linux-arm-gnueabihf: 1.29.2
      lightningcss-linux-arm64-gnu: 1.29.2
      lightningcss-linux-arm64-musl: 1.29.2
      lightningcss-linux-x64-gnu: 1.29.2
      lightningcss-linux-x64-musl: 1.29.2
      lightningcss-win32-arm64-msvc: 1.29.2
      lightningcss-win32-x64-msvc: 1.29.2

  lilconfig@3.1.3: {}

  lint-staged@15.5.0:
    dependencies:
      chalk: 5.4.1
      commander: 13.1.0
      debug: 4.4.0
      execa: 8.0.1
      lilconfig: 3.1.3
      listr2: 8.2.5
      micromatch: 4.0.8
      pidtree: 0.6.0
      string-argv: 0.3.2
      yaml: 2.7.1
    transitivePeerDependencies:
      - supports-color

  listr2@8.2.5:
    dependencies:
      cli-truncate: 4.0.0
      colorette: 2.0.20
      eventemitter3: 5.0.1
      log-update: 6.1.0
      rfdc: 1.4.1
      wrap-ansi: 9.0.0

  lit-element@3.3.3:
    dependencies:
      '@lit-labs/ssr-dom-shim': 1.3.0
      '@lit/reactive-element': 1.6.3
      lit-html: 2.8.0

  lit-html@2.8.0:
    dependencies:
      '@types/trusted-types': 2.0.7

  lit@2.8.0:
    dependencies:
      '@lit/reactive-element': 1.6.3
      lit-element: 3.3.3
      lit-html: 2.8.0

  locate-path@5.0.0:
    dependencies:
      p-locate: 4.1.0

  locate-path@6.0.0:
    dependencies:
      p-locate: 5.0.0

  lodash.camelcase@4.3.0: {}

  lodash.castarray@4.4.0: {}

  lodash.debounce@4.0.8: {}

  lodash.isplainobject@4.0.6: {}

  lodash.merge@4.6.2: {}

  lodash@4.17.21: {}

  log-update@6.1.0:
    dependencies:
      ansi-escapes: 7.0.0
      cli-cursor: 5.0.0
      slice-ansi: 7.1.0
      strip-ansi: 7.1.0
      wrap-ansi: 9.0.0

  longest-streak@3.1.0: {}

  loose-envify@1.4.0:
    dependencies:
      js-tokens: 4.0.0

  lowlight@3.3.0:
    dependencies:
      '@types/hast': 3.0.4
      devlop: 1.1.0
      highlight.js: 11.11.1

  lru-cache@10.4.3: {}

  lucide-react@0.483.0(react@19.1.0):
    dependencies:
      react: 19.1.0

  make-dir@3.1.0:
    dependencies:
      semver: 6.3.1

  make-error@1.3.6: {}

  markdown-table@3.0.4: {}

  math-intrinsics@1.1.0: {}

  mdast-util-find-and-replace@3.0.2:
    dependencies:
      '@types/mdast': 4.0.4
      escape-string-regexp: 5.0.0
      unist-util-is: 6.0.0
      unist-util-visit-parents: 6.0.1

  mdast-util-from-markdown@2.0.2:
    dependencies:
      '@types/mdast': 4.0.4
      '@types/unist': 3.0.3
      decode-named-character-reference: 1.1.0
      devlop: 1.1.0
      mdast-util-to-string: 4.0.0
      micromark: 4.0.2
      micromark-util-decode-numeric-character-reference: 2.0.2
      micromark-util-decode-string: 2.0.1
      micromark-util-normalize-identifier: 2.0.1
      micromark-util-symbol: 2.0.1
      micromark-util-types: 2.0.2
      unist-util-stringify-position: 4.0.0
    transitivePeerDependencies:
      - supports-color

  mdast-util-gfm-autolink-literal@2.0.1:
    dependencies:
      '@types/mdast': 4.0.4
      ccount: 2.0.1
      devlop: 1.1.0
      mdast-util-find-and-replace: 3.0.2
      micromark-util-character: 2.1.1

  mdast-util-gfm-footnote@2.1.0:
    dependencies:
      '@types/mdast': 4.0.4
      devlop: 1.1.0
      mdast-util-from-markdown: 2.0.2
      mdast-util-to-markdown: 2.1.2
      micromark-util-normalize-identifier: 2.0.1
    transitivePeerDependencies:
      - supports-color

  mdast-util-gfm-strikethrough@2.0.0:
    dependencies:
      '@types/mdast': 4.0.4
      mdast-util-from-markdown: 2.0.2
      mdast-util-to-markdown: 2.1.2
    transitivePeerDependencies:
      - supports-color

  mdast-util-gfm-table@2.0.0:
    dependencies:
      '@types/mdast': 4.0.4
      devlop: 1.1.0
      markdown-table: 3.0.4
      mdast-util-from-markdown: 2.0.2
      mdast-util-to-markdown: 2.1.2
    transitivePeerDependencies:
      - supports-color

  mdast-util-gfm-task-list-item@2.0.0:
    dependencies:
      '@types/mdast': 4.0.4
      devlop: 1.1.0
      mdast-util-from-markdown: 2.0.2
      mdast-util-to-markdown: 2.1.2
    transitivePeerDependencies:
      - supports-color

  mdast-util-gfm@3.1.0:
    dependencies:
      mdast-util-from-markdown: 2.0.2
      mdast-util-gfm-autolink-literal: 2.0.1
      mdast-util-gfm-footnote: 2.1.0
      mdast-util-gfm-strikethrough: 2.0.0
      mdast-util-gfm-table: 2.0.0
      mdast-util-gfm-task-list-item: 2.0.0
      mdast-util-to-markdown: 2.1.2
    transitivePeerDependencies:
      - supports-color

  mdast-util-math@3.0.0:
    dependencies:
      '@types/hast': 3.0.4
      '@types/mdast': 4.0.4
      devlop: 1.1.0
      longest-streak: 3.1.0
      mdast-util-from-markdown: 2.0.2
      mdast-util-to-markdown: 2.1.2
      unist-util-remove-position: 5.0.0
    transitivePeerDependencies:
      - supports-color

  mdast-util-mdx-expression@2.0.1:
    dependencies:
      '@types/estree-jsx': 1.0.5
      '@types/hast': 3.0.4
      '@types/mdast': 4.0.4
      devlop: 1.1.0
      mdast-util-from-markdown: 2.0.2
      mdast-util-to-markdown: 2.1.2
    transitivePeerDependencies:
      - supports-color

  mdast-util-mdx-jsx@3.2.0:
    dependencies:
      '@types/estree-jsx': 1.0.5
      '@types/hast': 3.0.4
      '@types/mdast': 4.0.4
      '@types/unist': 3.0.3
      ccount: 2.0.1
      devlop: 1.1.0
      mdast-util-from-markdown: 2.0.2
      mdast-util-to-markdown: 2.1.2
      parse-entities: 4.0.2
      stringify-entities: 4.0.4
      unist-util-stringify-position: 4.0.0
      vfile-message: 4.0.2
    transitivePeerDependencies:
      - supports-color

  mdast-util-mdxjs-esm@2.0.1:
    dependencies:
      '@types/estree-jsx': 1.0.5
      '@types/hast': 3.0.4
      '@types/mdast': 4.0.4
      devlop: 1.1.0
      mdast-util-from-markdown: 2.0.2
      mdast-util-to-markdown: 2.1.2
    transitivePeerDependencies:
      - supports-color

  mdast-util-phrasing@4.1.0:
    dependencies:
      '@types/mdast': 4.0.4
      unist-util-is: 6.0.0

  mdast-util-to-hast@13.2.0:
    dependencies:
      '@types/hast': 3.0.4
      '@types/mdast': 4.0.4
      '@ungap/structured-clone': 1.3.0
      devlop: 1.1.0
      micromark-util-sanitize-uri: 2.0.1
      trim-lines: 3.0.1
      unist-util-position: 5.0.0
      unist-util-visit: 5.0.0
      vfile: 6.0.3

  mdast-util-to-markdown@2.1.2:
    dependencies:
      '@types/mdast': 4.0.4
      '@types/unist': 3.0.3
      longest-streak: 3.1.0
      mdast-util-phrasing: 4.1.0
      mdast-util-to-string: 4.0.0
      micromark-util-classify-character: 2.0.1
      micromark-util-decode-string: 2.0.1
      unist-util-visit: 5.0.0
      zwitch: 2.0.4

  mdast-util-to-string@4.0.0:
    dependencies:
      '@types/mdast': 4.0.4

  media-query-parser@2.0.2:
    dependencies:
      '@babel/runtime': 7.27.0

  merge-stream@2.0.0: {}

  merge2@1.4.1: {}

  micro-ftch@0.3.1: {}

  micromark-core-commonmark@2.0.3:
    dependencies:
      decode-named-character-reference: 1.1.0
      devlop: 1.1.0
      micromark-factory-destination: 2.0.1
      micromark-factory-label: 2.0.1
      micromark-factory-space: 2.0.1
      micromark-factory-title: 2.0.1
      micromark-factory-whitespace: 2.0.1
      micromark-util-character: 2.1.1
      micromark-util-chunked: 2.0.1
      micromark-util-classify-character: 2.0.1
      micromark-util-html-tag-name: 2.0.1
      micromark-util-normalize-identifier: 2.0.1
      micromark-util-resolve-all: 2.0.1
      micromark-util-subtokenize: 2.1.0
      micromark-util-symbol: 2.0.1
      micromark-util-types: 2.0.2

  micromark-extension-gfm-autolink-literal@2.1.0:
    dependencies:
      micromark-util-character: 2.1.1
      micromark-util-sanitize-uri: 2.0.1
      micromark-util-symbol: 2.0.1
      micromark-util-types: 2.0.2

  micromark-extension-gfm-footnote@2.1.0:
    dependencies:
      devlop: 1.1.0
      micromark-core-commonmark: 2.0.3
      micromark-factory-space: 2.0.1
      micromark-util-character: 2.1.1
      micromark-util-normalize-identifier: 2.0.1
      micromark-util-sanitize-uri: 2.0.1
      micromark-util-symbol: 2.0.1
      micromark-util-types: 2.0.2

  micromark-extension-gfm-strikethrough@2.1.0:
    dependencies:
      devlop: 1.1.0
      micromark-util-chunked: 2.0.1
      micromark-util-classify-character: 2.0.1
      micromark-util-resolve-all: 2.0.1
      micromark-util-symbol: 2.0.1
      micromark-util-types: 2.0.2

  micromark-extension-gfm-table@2.1.1:
    dependencies:
      devlop: 1.1.0
      micromark-factory-space: 2.0.1
      micromark-util-character: 2.1.1
      micromark-util-symbol: 2.0.1
      micromark-util-types: 2.0.2

  micromark-extension-gfm-tagfilter@2.0.0:
    dependencies:
      micromark-util-types: 2.0.2

  micromark-extension-gfm-task-list-item@2.1.0:
    dependencies:
      devlop: 1.1.0
      micromark-factory-space: 2.0.1
      micromark-util-character: 2.1.1
      micromark-util-symbol: 2.0.1
      micromark-util-types: 2.0.2

  micromark-extension-gfm@3.0.0:
    dependencies:
      micromark-extension-gfm-autolink-literal: 2.1.0
      micromark-extension-gfm-footnote: 2.1.0
      micromark-extension-gfm-strikethrough: 2.1.0
      micromark-extension-gfm-table: 2.1.1
      micromark-extension-gfm-tagfilter: 2.0.0
      micromark-extension-gfm-task-list-item: 2.1.0
      micromark-util-combine-extensions: 2.0.1
      micromark-util-types: 2.0.2

  micromark-extension-math@3.1.0:
    dependencies:
      '@types/katex': 0.16.7
      devlop: 1.1.0
      katex: 0.16.21
      micromark-factory-space: 2.0.1
      micromark-util-character: 2.1.1
      micromark-util-symbol: 2.0.1
      micromark-util-types: 2.0.2

  micromark-factory-destination@2.0.1:
    dependencies:
      micromark-util-character: 2.1.1
      micromark-util-symbol: 2.0.1
      micromark-util-types: 2.0.2

  micromark-factory-label@2.0.1:
    dependencies:
      devlop: 1.1.0
      micromark-util-character: 2.1.1
      micromark-util-symbol: 2.0.1
      micromark-util-types: 2.0.2

  micromark-factory-space@2.0.1:
    dependencies:
      micromark-util-character: 2.1.1
      micromark-util-types: 2.0.2

  micromark-factory-title@2.0.1:
    dependencies:
      micromark-factory-space: 2.0.1
      micromark-util-character: 2.1.1
      micromark-util-symbol: 2.0.1
      micromark-util-types: 2.0.2

  micromark-factory-whitespace@2.0.1:
    dependencies:
      micromark-factory-space: 2.0.1
      micromark-util-character: 2.1.1
      micromark-util-symbol: 2.0.1
      micromark-util-types: 2.0.2

  micromark-util-character@2.1.1:
    dependencies:
      micromark-util-symbol: 2.0.1
      micromark-util-types: 2.0.2

  micromark-util-chunked@2.0.1:
    dependencies:
      micromark-util-symbol: 2.0.1

  micromark-util-classify-character@2.0.1:
    dependencies:
      micromark-util-character: 2.1.1
      micromark-util-symbol: 2.0.1
      micromark-util-types: 2.0.2

  micromark-util-combine-extensions@2.0.1:
    dependencies:
      micromark-util-chunked: 2.0.1
      micromark-util-types: 2.0.2

  micromark-util-decode-numeric-character-reference@2.0.2:
    dependencies:
      micromark-util-symbol: 2.0.1

  micromark-util-decode-string@2.0.1:
    dependencies:
      decode-named-character-reference: 1.1.0
      micromark-util-character: 2.1.1
      micromark-util-decode-numeric-character-reference: 2.0.2
      micromark-util-symbol: 2.0.1

  micromark-util-encode@2.0.1: {}

  micromark-util-html-tag-name@2.0.1: {}

  micromark-util-normalize-identifier@2.0.1:
    dependencies:
      micromark-util-symbol: 2.0.1

  micromark-util-resolve-all@2.0.1:
    dependencies:
      micromark-util-types: 2.0.2

  micromark-util-sanitize-uri@2.0.1:
    dependencies:
      micromark-util-character: 2.1.1
      micromark-util-encode: 2.0.1
      micromark-util-symbol: 2.0.1

  micromark-util-subtokenize@2.1.0:
    dependencies:
      devlop: 1.1.0
      micromark-util-chunked: 2.0.1
      micromark-util-symbol: 2.0.1
      micromark-util-types: 2.0.2

  micromark-util-symbol@2.0.1: {}

  micromark-util-types@2.0.2: {}

  micromark@4.0.2:
    dependencies:
      '@types/debug': 4.1.12
      debug: 4.4.0
      decode-named-character-reference: 1.1.0
      devlop: 1.1.0
      micromark-core-commonmark: 2.0.3
      micromark-factory-space: 2.0.1
      micromark-util-character: 2.1.1
      micromark-util-chunked: 2.0.1
      micromark-util-combine-extensions: 2.0.1
      micromark-util-decode-numeric-character-reference: 2.0.2
      micromark-util-encode: 2.0.1
      micromark-util-normalize-identifier: 2.0.1
      micromark-util-resolve-all: 2.0.1
      micromark-util-sanitize-uri: 2.0.1
      micromark-util-subtokenize: 2.1.0
      micromark-util-symbol: 2.0.1
      micromark-util-types: 2.0.2
    transitivePeerDependencies:
      - supports-color

  micromatch@4.0.8:
    dependencies:
      braces: 3.0.3
      picomatch: 2.3.1

  mime-db@1.52.0: {}

  mime-types@2.1.35:
    dependencies:
      mime-db: 1.52.0

  mime@3.0.0: {}

  mimic-fn@4.0.0: {}

  mimic-function@5.0.1: {}

  mini-svg-data-uri@1.4.4: {}

  minimalistic-assert@1.0.1: {}

  minimatch@3.1.2:
    dependencies:
      brace-expansion: 1.1.11

  minimatch@9.0.5:
    dependencies:
      brace-expansion: 2.0.1

  minimist@1.2.8: {}

  minisearch@7.1.2: {}

  mipd@0.0.7(typescript@5.8.2):
    optionalDependencies:
      typescript: 5.8.2

<<<<<<< HEAD
=======
  mkdirp@1.0.4: {}

  mkdirp@3.0.1: {}

  modern-ahocorasick@1.1.0: {}

>>>>>>> 15e1c300
  motion@10.16.2:
    dependencies:
      '@motionone/animation': 10.18.0
      '@motionone/dom': 10.18.0
      '@motionone/svelte': 10.16.4
      '@motionone/types': 10.17.1
      '@motionone/utils': 10.18.0
      '@motionone/vue': 10.16.4

  ms@2.1.3: {}

  multiformats@9.9.0: {}

  nanoid@3.3.11: {}

  natural-compare@1.4.0: {}

  next-themes@0.4.6(react-dom@19.1.0(react@19.1.0))(react@19.1.0):
    dependencies:
      react: 19.1.0
      react-dom: 19.1.0(react@19.1.0)

  next@15.2.1(react-dom@19.1.0(react@19.1.0))(react@19.1.0):
    dependencies:
      '@next/env': 15.2.1
      '@swc/counter': 0.1.3
      '@swc/helpers': 0.5.15
      busboy: 1.6.0
      caniuse-lite: 1.0.30001707
      postcss: 8.4.31
      react: 19.1.0
      react-dom: 19.1.0(react@19.1.0)
      styled-jsx: 5.1.6(react@19.1.0)
    optionalDependencies:
      '@next/swc-darwin-arm64': 15.2.1
      '@next/swc-darwin-x64': 15.2.1
      '@next/swc-linux-arm64-gnu': 15.2.1
      '@next/swc-linux-arm64-musl': 15.2.1
      '@next/swc-linux-x64-gnu': 15.2.1
      '@next/swc-linux-x64-musl': 15.2.1
      '@next/swc-win32-arm64-msvc': 15.2.1
      '@next/swc-win32-x64-msvc': 15.2.1
      sharp: 0.33.5
    transitivePeerDependencies:
      - '@babel/core'
      - babel-plugin-macros

  node-addon-api@2.0.2: {}

  node-fetch-native@1.6.6: {}

  node-fetch@2.7.0:
    dependencies:
      whatwg-url: 5.0.0

  node-gyp-build@4.8.4: {}

  node-mock-http@1.0.0: {}

  normalize-path@3.0.0: {}

  notion-to-md@4.0.0-alpha.4(@notionhq/client@2.3.0):
    dependencies:
      '@notionhq/client': 2.3.0
      mime: 3.0.0
      node-fetch: 2.7.0
    transitivePeerDependencies:
      - encoding

  npm-run-path@5.3.0:
    dependencies:
      path-key: 4.0.0

  obj-multiplex@1.0.0:
    dependencies:
      end-of-stream: 1.4.4
      once: 1.4.0
      readable-stream: 2.3.8

  object-assign@4.1.1: {}

  object-inspect@1.13.4: {}

  object-keys@1.1.1: {}

  object.assign@4.1.7:
    dependencies:
      call-bind: 1.0.8
      call-bound: 1.0.4
      define-properties: 1.2.1
      es-object-atoms: 1.1.1
      has-symbols: 1.1.0
      object-keys: 1.1.1

  object.entries@1.1.9:
    dependencies:
      call-bind: 1.0.8
      call-bound: 1.0.4
      define-properties: 1.2.1
      es-object-atoms: 1.1.1

  object.fromentries@2.0.8:
    dependencies:
      call-bind: 1.0.8
      define-properties: 1.2.1
      es-abstract: 1.23.9
      es-object-atoms: 1.1.1

  object.groupby@1.0.3:
    dependencies:
      call-bind: 1.0.8
      define-properties: 1.2.1
      es-abstract: 1.23.9

  object.values@1.2.1:
    dependencies:
      call-bind: 1.0.8
      call-bound: 1.0.4
      define-properties: 1.2.1
      es-object-atoms: 1.1.1

  ofetch@1.4.1:
    dependencies:
      destr: 2.0.5
      node-fetch-native: 1.6.6
      ufo: 1.6.1

  on-exit-leak-free@0.2.0: {}

  once@1.4.0:
    dependencies:
      wrappy: 1.0.2

  onetime@6.0.0:
    dependencies:
      mimic-fn: 4.0.0

  onetime@7.0.0:
    dependencies:
      mimic-function: 5.0.1

  optionator@0.9.4:
    dependencies:
      deep-is: 0.1.4
      fast-levenshtein: 2.0.6
      levn: 0.4.1
      prelude-ls: 1.2.1
      type-check: 0.4.0
      word-wrap: 1.2.5

  own-keys@1.0.1:
    dependencies:
      get-intrinsic: 1.3.0
      object-keys: 1.1.1
      safe-push-apply: 1.0.0

  ox@0.6.7(typescript@5.8.2):
    dependencies:
      '@adraffy/ens-normalize': 1.10.1
      '@noble/curves': 1.8.1
      '@noble/hashes': 1.7.1
      '@scure/bip32': 1.6.2
      '@scure/bip39': 1.5.4
      abitype: 1.0.8(typescript@5.8.2)
      eventemitter3: 5.0.1
    optionalDependencies:
      typescript: 5.8.2
    transitivePeerDependencies:
      - zod

  ox@0.6.9(typescript@5.8.2):
    dependencies:
      '@adraffy/ens-normalize': 1.10.1
      '@noble/curves': 1.8.1
      '@noble/hashes': 1.7.1
      '@scure/bip32': 1.6.2
      '@scure/bip39': 1.5.4
      abitype: 1.0.8(typescript@5.8.2)
      eventemitter3: 5.0.1
    optionalDependencies:
      typescript: 5.8.2
    transitivePeerDependencies:
      - zod

  p-limit@2.3.0:
    dependencies:
      p-try: 2.2.0

  p-limit@3.1.0:
    dependencies:
      yocto-queue: 0.1.0

  p-locate@4.1.0:
    dependencies:
      p-limit: 2.3.0

  p-locate@5.0.0:
    dependencies:
      p-limit: 3.1.0

  p-try@2.2.0: {}

  parent-module@1.0.1:
    dependencies:
      callsites: 3.1.0

  parse-entities@4.0.2:
    dependencies:
      '@types/unist': 2.0.11
      character-entities-legacy: 3.0.0
      character-reference-invalid: 2.0.1
      decode-named-character-reference: 1.1.0
      is-alphanumerical: 2.0.1
      is-decimal: 2.0.1
      is-hexadecimal: 2.0.1

  parse5@7.2.1:
    dependencies:
      entities: 4.5.0

  path-exists@4.0.0: {}

  path-key@3.1.1: {}

  path-key@4.0.0: {}

  path-parse@1.0.7: {}

  path-type@4.0.0: {}

  picocolors@1.1.1: {}

  picomatch@2.3.1: {}

  picomatch@4.0.2: {}

  pidtree@0.6.0: {}

  pify@3.0.0: {}

  pify@5.0.0: {}

  pino-abstract-transport@0.5.0:
    dependencies:
      duplexify: 4.1.3
      split2: 4.2.0

  pino-std-serializers@4.0.0: {}

  pino@7.11.0:
    dependencies:
      atomic-sleep: 1.0.0
      fast-redact: 3.5.0
      on-exit-leak-free: 0.2.0
      pino-abstract-transport: 0.5.0
      pino-std-serializers: 4.0.0
      process-warning: 1.0.0
      quick-format-unescaped: 4.0.4
      real-require: 0.1.0
      safe-stable-stringify: 2.5.0
      sonic-boom: 2.8.0
      thread-stream: 0.15.2

  pkg-dir@4.2.0:
    dependencies:
      find-up: 4.1.0

  pngjs@5.0.0: {}

  pony-cause@2.1.11: {}

  possible-typed-array-names@1.1.0: {}

  postcss-selector-parser@6.0.10:
    dependencies:
      cssesc: 3.0.0
      util-deprecate: 1.0.2

  postcss@8.4.31:
    dependencies:
      nanoid: 3.3.11
      picocolors: 1.1.1
      source-map-js: 1.2.1

  postcss@8.5.3:
    dependencies:
      nanoid: 3.3.11
      picocolors: 1.1.1
      source-map-js: 1.2.1

  preact@10.26.5: {}

  prelude-ls@1.2.1: {}

  prettier-plugin-tailwindcss@0.6.11(prettier@3.5.3):
    dependencies:
      prettier: 3.5.3

  prettier@3.5.3: {}

  process-nextick-args@2.0.1: {}

  process-warning@1.0.0: {}

  prop-types@15.8.1:
    dependencies:
      loose-envify: 1.4.0
      object-assign: 4.1.1
      react-is: 16.13.1

  property-information@7.0.0: {}

  proxy-compare@2.5.1: {}

  proxy-from-env@1.1.0: {}

  pump@3.0.2:
    dependencies:
      end-of-stream: 1.4.4
      once: 1.4.0

  punycode@2.3.1: {}

  qrcode@1.5.3:
    dependencies:
      dijkstrajs: 1.0.3
      encode-utf8: 1.0.3
      pngjs: 5.0.0
      yargs: 15.4.1

  qrcode@1.5.4:
    dependencies:
      dijkstrajs: 1.0.3
      pngjs: 5.0.0
      yargs: 15.4.1

  query-string@7.1.3:
    dependencies:
      decode-uri-component: 0.2.2
      filter-obj: 1.1.0
      split-on-first: 1.1.0
      strict-uri-encode: 2.0.0

  queue-microtask@1.2.3: {}

  quick-format-unescaped@4.0.4: {}

  radix3@1.1.2: {}

  react-dom@19.1.0(react@19.1.0):
    dependencies:
      react: 19.1.0
      scheduler: 0.26.0

  react-is@16.13.1: {}

  react-jdenticon@1.4.0(react@19.1.0):
    dependencies:
      jdenticon: 3.3.0
      prop-types: 15.8.1
      react: 19.1.0

  react-markdown@10.1.0(@types/react@19.0.12)(react@19.1.0):
    dependencies:
      '@types/hast': 3.0.4
      '@types/mdast': 4.0.4
      '@types/react': 19.0.12
      devlop: 1.1.0
      hast-util-to-jsx-runtime: 2.3.6
      html-url-attributes: 3.0.1
      mdast-util-to-hast: 13.2.0
      react: 19.1.0
      remark-parse: 11.0.0
      remark-rehype: 11.1.1
      unified: 11.0.5
      unist-util-visit: 5.0.0
      vfile: 6.0.3
    transitivePeerDependencies:
      - supports-color

  react-remove-scroll-bar@2.3.8(@types/react@19.0.12)(react@19.1.0):
    dependencies:
      react: 19.1.0
      react-style-singleton: 2.2.3(@types/react@19.0.12)(react@19.1.0)
      tslib: 2.8.1
    optionalDependencies:
      '@types/react': 19.0.12

  react-remove-scroll@2.6.2(@types/react@19.0.12)(react@19.1.0):
    dependencies:
      react: 19.1.0
      react-remove-scroll-bar: 2.3.8(@types/react@19.0.12)(react@19.1.0)
      react-style-singleton: 2.2.3(@types/react@19.0.12)(react@19.1.0)
      tslib: 2.8.1
      use-callback-ref: 1.3.3(@types/react@19.0.12)(react@19.1.0)
      use-sidecar: 1.1.3(@types/react@19.0.12)(react@19.1.0)
    optionalDependencies:
      '@types/react': 19.0.12

  react-remove-scroll@2.6.3(@types/react@19.0.12)(react@19.1.0):
    dependencies:
      react: 19.1.0
      react-remove-scroll-bar: 2.3.8(@types/react@19.0.12)(react@19.1.0)
      react-style-singleton: 2.2.3(@types/react@19.0.12)(react@19.1.0)
      tslib: 2.8.1
      use-callback-ref: 1.3.3(@types/react@19.0.12)(react@19.1.0)
      use-sidecar: 1.1.3(@types/react@19.0.12)(react@19.1.0)
    optionalDependencies:
      '@types/react': 19.0.12

  react-style-singleton@2.2.3(@types/react@19.0.12)(react@19.1.0):
    dependencies:
      get-nonce: 1.0.1
      react: 19.1.0
      tslib: 2.8.1
    optionalDependencies:
      '@types/react': 19.0.12

  react@19.1.0: {}

  readable-stream@2.3.8:
    dependencies:
      core-util-is: 1.0.3
      inherits: 2.0.4
      isarray: 1.0.0
      process-nextick-args: 2.0.1
      safe-buffer: 5.1.2
      string_decoder: 1.1.1
      util-deprecate: 1.0.2

  readable-stream@3.6.2:
    dependencies:
      inherits: 2.0.4
      string_decoder: 1.3.0
      util-deprecate: 1.0.2

  readdirp@4.1.2: {}

  real-require@0.1.0: {}

  reflect.getprototypeof@1.0.10:
    dependencies:
      call-bind: 1.0.8
      define-properties: 1.2.1
      es-abstract: 1.23.9
      es-errors: 1.3.0
      es-object-atoms: 1.1.1
      get-intrinsic: 1.3.0
      get-proto: 1.0.1
      which-builtin-type: 1.2.1

  regenerator-runtime@0.14.1: {}

  regexp.prototype.flags@1.5.4:
    dependencies:
      call-bind: 1.0.8
      define-properties: 1.2.1
      es-errors: 1.3.0
      get-proto: 1.0.1
      gopd: 1.2.0
      set-function-name: 2.0.2

  rehype-highlight@7.0.2:
    dependencies:
      '@types/hast': 3.0.4
      hast-util-to-text: 4.0.2
      lowlight: 3.3.0
      unist-util-visit: 5.0.0
      vfile: 6.0.3

  rehype-katex@7.0.1:
    dependencies:
      '@types/hast': 3.0.4
      '@types/katex': 0.16.7
      hast-util-from-html-isomorphic: 2.0.0
      hast-util-to-text: 4.0.2
      katex: 0.16.21
      unist-util-visit-parents: 6.0.1
      vfile: 6.0.3

  rehype-sanitize@6.0.0:
    dependencies:
      '@types/hast': 3.0.4
      hast-util-sanitize: 5.0.2

  rehype-stringify@10.0.1:
    dependencies:
      '@types/hast': 3.0.4
      hast-util-to-html: 9.0.5
      unified: 11.0.5

  remark-gfm@4.0.1:
    dependencies:
      '@types/mdast': 4.0.4
      mdast-util-gfm: 3.1.0
      micromark-extension-gfm: 3.0.0
      remark-parse: 11.0.0
      remark-stringify: 11.0.0
      unified: 11.0.5
    transitivePeerDependencies:
      - supports-color

  remark-math@6.0.0:
    dependencies:
      '@types/mdast': 4.0.4
      mdast-util-math: 3.0.0
      micromark-extension-math: 3.1.0
      unified: 11.0.5
    transitivePeerDependencies:
      - supports-color

  remark-parse@11.0.0:
    dependencies:
      '@types/mdast': 4.0.4
      mdast-util-from-markdown: 2.0.2
      micromark-util-types: 2.0.2
      unified: 11.0.5
    transitivePeerDependencies:
      - supports-color

  remark-rehype@11.1.1:
    dependencies:
      '@types/hast': 3.0.4
      '@types/mdast': 4.0.4
      mdast-util-to-hast: 13.2.0
      unified: 11.0.5
      vfile: 6.0.3

  remark-stringify@11.0.0:
    dependencies:
      '@types/mdast': 4.0.4
      mdast-util-to-markdown: 2.1.2
      unified: 11.0.5

  require-directory@2.1.1: {}

  require-main-filename@2.0.0: {}

  resolve-from@4.0.0: {}

  resolve-pkg-maps@1.0.0: {}

  resolve@1.22.10:
    dependencies:
      is-core-module: 2.16.1
      path-parse: 1.0.7
      supports-preserve-symlinks-flag: 1.0.0

  resolve@2.0.0-next.5:
    dependencies:
      is-core-module: 2.16.1
      path-parse: 1.0.7
      supports-preserve-symlinks-flag: 1.0.0

  restore-cursor@5.1.0:
    dependencies:
      onetime: 7.0.0
      signal-exit: 4.1.0

  reusify@1.1.0: {}

  rfdc@1.4.1: {}

  run-parallel@1.2.0:
    dependencies:
      queue-microtask: 1.2.3

  safe-array-concat@1.1.3:
    dependencies:
      call-bind: 1.0.8
      call-bound: 1.0.4
      get-intrinsic: 1.3.0
      has-symbols: 1.1.0
      isarray: 2.0.5

  safe-buffer@5.1.2: {}

  safe-buffer@5.2.1: {}

  safe-push-apply@1.0.0:
    dependencies:
      es-errors: 1.3.0
      isarray: 2.0.5

  safe-regex-test@1.1.0:
    dependencies:
      call-bound: 1.0.4
      es-errors: 1.3.0
      is-regex: 1.2.1

  safe-stable-stringify@2.5.0: {}

  safer-buffer@2.1.2: {}

  scheduler@0.26.0: {}

  section-matter@1.0.0:
    dependencies:
      extend-shallow: 2.0.1
      kind-of: 6.0.3

  semver@6.3.1: {}

  semver@7.7.1: {}

  set-blocking@2.0.0: {}

  set-function-length@1.2.2:
    dependencies:
      define-data-property: 1.1.4
      es-errors: 1.3.0
      function-bind: 1.1.2
      get-intrinsic: 1.3.0
      gopd: 1.2.0
      has-property-descriptors: 1.0.2

  set-function-name@2.0.2:
    dependencies:
      define-data-property: 1.1.4
      es-errors: 1.3.0
      functions-have-names: 1.2.3
      has-property-descriptors: 1.0.2

  set-proto@1.0.0:
    dependencies:
      dunder-proto: 1.0.1
      es-errors: 1.3.0
      es-object-atoms: 1.1.1

  sha.js@2.4.11:
    dependencies:
      inherits: 2.0.4
      safe-buffer: 5.2.1

  sharp@0.33.5:
    dependencies:
      color: 4.2.3
      detect-libc: 2.0.3
      semver: 7.7.1
    optionalDependencies:
      '@img/sharp-darwin-arm64': 0.33.5
      '@img/sharp-darwin-x64': 0.33.5
      '@img/sharp-libvips-darwin-arm64': 1.0.4
      '@img/sharp-libvips-darwin-x64': 1.0.4
      '@img/sharp-libvips-linux-arm': 1.0.5
      '@img/sharp-libvips-linux-arm64': 1.0.4
      '@img/sharp-libvips-linux-s390x': 1.0.4
      '@img/sharp-libvips-linux-x64': 1.0.4
      '@img/sharp-libvips-linuxmusl-arm64': 1.0.4
      '@img/sharp-libvips-linuxmusl-x64': 1.0.4
      '@img/sharp-linux-arm': 0.33.5
      '@img/sharp-linux-arm64': 0.33.5
      '@img/sharp-linux-s390x': 0.33.5
      '@img/sharp-linux-x64': 0.33.5
      '@img/sharp-linuxmusl-arm64': 0.33.5
      '@img/sharp-linuxmusl-x64': 0.33.5
      '@img/sharp-wasm32': 0.33.5
      '@img/sharp-win32-ia32': 0.33.5
      '@img/sharp-win32-x64': 0.33.5
    optional: true

  shebang-command@2.0.0:
    dependencies:
      shebang-regex: 3.0.0

  shebang-regex@3.0.0: {}

  side-channel-list@1.0.0:
    dependencies:
      es-errors: 1.3.0
      object-inspect: 1.13.4

  side-channel-map@1.0.1:
    dependencies:
      call-bound: 1.0.4
      es-errors: 1.3.0
      get-intrinsic: 1.3.0
      object-inspect: 1.13.4

  side-channel-weakmap@1.0.2:
    dependencies:
      call-bound: 1.0.4
      es-errors: 1.3.0
      get-intrinsic: 1.3.0
      object-inspect: 1.13.4
      side-channel-map: 1.0.1

  side-channel@1.1.0:
    dependencies:
      es-errors: 1.3.0
      object-inspect: 1.13.4
      side-channel-list: 1.0.0
      side-channel-map: 1.0.1
      side-channel-weakmap: 1.0.2

  signal-exit@4.1.0: {}

  simple-swizzle@0.2.2:
    dependencies:
      is-arrayish: 0.3.2
    optional: true

  slash@3.0.0: {}

  slice-ansi@5.0.0:
    dependencies:
      ansi-styles: 6.2.1
      is-fullwidth-code-point: 4.0.0

  slice-ansi@7.1.0:
    dependencies:
      ansi-styles: 6.2.1
      is-fullwidth-code-point: 5.0.0

  slugify@1.6.6: {}

  socket.io-client@4.8.1(bufferutil@4.0.9)(utf-8-validate@5.0.10):
    dependencies:
      '@socket.io/component-emitter': 3.1.2
      debug: 4.3.7
      engine.io-client: 6.6.3(bufferutil@4.0.9)(utf-8-validate@5.0.10)
      socket.io-parser: 4.2.4
    transitivePeerDependencies:
      - bufferutil
      - supports-color
      - utf-8-validate

  socket.io-parser@4.2.4:
    dependencies:
      '@socket.io/component-emitter': 3.1.2
      debug: 4.3.7
    transitivePeerDependencies:
      - supports-color

<<<<<<< HEAD
=======
  socks-proxy-agent@7.0.0:
    dependencies:
      agent-base: 6.0.2
      debug: 4.4.0
      socks: 2.8.4
    transitivePeerDependencies:
      - supports-color

  socks@2.8.4:
    dependencies:
      ip-address: 9.0.5
      smart-buffer: 4.2.0

>>>>>>> 15e1c300
  sonic-boom@2.8.0:
    dependencies:
      atomic-sleep: 1.0.0

  sonner@2.0.2(react-dom@19.1.0(react@19.1.0))(react@19.1.0):
    dependencies:
      react: 19.1.0
      react-dom: 19.1.0(react@19.1.0)

  source-map-js@1.2.1: {}

  space-separated-tokens@2.0.2: {}

  split-on-first@1.1.0: {}

  split2@4.2.0: {}

  sprintf-js@1.0.3: {}

  stable-hash@0.0.5: {}

  stream-shift@1.0.3: {}

  streamsearch@1.1.0: {}

  strict-uri-encode@2.0.0: {}

  string-argv@0.3.2: {}

  string-width@4.2.3:
    dependencies:
      emoji-regex: 8.0.0
      is-fullwidth-code-point: 3.0.0
      strip-ansi: 6.0.1

  string-width@7.2.0:
    dependencies:
      emoji-regex: 10.4.0
      get-east-asian-width: 1.3.0
      strip-ansi: 7.1.0

  string.prototype.includes@2.0.1:
    dependencies:
      call-bind: 1.0.8
      define-properties: 1.2.1
      es-abstract: 1.23.9

  string.prototype.matchall@4.0.12:
    dependencies:
      call-bind: 1.0.8
      call-bound: 1.0.4
      define-properties: 1.2.1
      es-abstract: 1.23.9
      es-errors: 1.3.0
      es-object-atoms: 1.1.1
      get-intrinsic: 1.3.0
      gopd: 1.2.0
      has-symbols: 1.1.0
      internal-slot: 1.1.0
      regexp.prototype.flags: 1.5.4
      set-function-name: 2.0.2
      side-channel: 1.1.0

  string.prototype.repeat@1.0.0:
    dependencies:
      define-properties: 1.2.1
      es-abstract: 1.23.9

  string.prototype.trim@1.2.10:
    dependencies:
      call-bind: 1.0.8
      call-bound: 1.0.4
      define-data-property: 1.1.4
      define-properties: 1.2.1
      es-abstract: 1.23.9
      es-object-atoms: 1.1.1
      has-property-descriptors: 1.0.2

  string.prototype.trimend@1.0.9:
    dependencies:
      call-bind: 1.0.8
      call-bound: 1.0.4
      define-properties: 1.2.1
      es-object-atoms: 1.1.1

  string.prototype.trimstart@1.0.8:
    dependencies:
      call-bind: 1.0.8
      define-properties: 1.2.1
      es-object-atoms: 1.1.1

  string_decoder@1.1.1:
    dependencies:
      safe-buffer: 5.1.2

  string_decoder@1.3.0:
    dependencies:
      safe-buffer: 5.2.1

  stringify-entities@4.0.4:
    dependencies:
      character-entities-html4: 2.1.0
      character-entities-legacy: 3.0.0

  strip-ansi@6.0.1:
    dependencies:
      ansi-regex: 5.0.1

  strip-ansi@7.1.0:
    dependencies:
      ansi-regex: 6.1.0

  strip-bom-string@1.0.0: {}

  strip-bom@3.0.0: {}

  strip-final-newline@3.0.0: {}

  strip-json-comments@3.1.1: {}

  strip-outer@1.0.1:
    dependencies:
      escape-string-regexp: 1.0.5

  style-to-js@1.1.16:
    dependencies:
      style-to-object: 1.0.8

  style-to-object@1.0.8:
    dependencies:
      inline-style-parser: 0.2.4

  styled-jsx@5.1.6(react@19.1.0):
    dependencies:
      client-only: 0.0.1
      react: 19.1.0

  superstruct@1.0.4: {}

  supports-color@7.2.0:
    dependencies:
      has-flag: 4.0.0

  supports-preserve-symlinks-flag@1.0.0: {}

  table-layout@4.1.1:
    dependencies:
      array-back: 6.2.2
      wordwrapjs: 5.1.0

  tailwind-merge@3.0.2: {}

  tailwindcss@4.0.17: {}

  tapable@2.2.1: {}

  thread-stream@0.15.2:
    dependencies:
      real-require: 0.1.0

  tinyglobby@0.2.12:
    dependencies:
      fdir: 6.4.3(picomatch@4.0.2)
      picomatch: 4.0.2

  to-regex-range@5.0.1:
    dependencies:
      is-number: 7.0.0

  tr46@0.0.3: {}

  trim-lines@3.0.1: {}

  trim-repeated@1.0.0:
    dependencies:
      escape-string-regexp: 1.0.5

  trough@2.2.0: {}

  ts-api-utils@2.1.0(typescript@5.8.2):
    dependencies:
      typescript: 5.8.2

  ts-node@10.9.2(@types/node@20.17.28)(typescript@5.8.2):
    dependencies:
      '@cspotcode/source-map-support': 0.8.1
      '@tsconfig/node10': 1.0.11
      '@tsconfig/node12': 1.0.11
      '@tsconfig/node14': 1.0.3
      '@tsconfig/node16': 1.0.4
      '@types/node': 20.17.28
      acorn: 8.14.1
      acorn-walk: 8.3.4
      arg: 4.1.3
      create-require: 1.1.1
      diff: 4.0.2
      make-error: 1.3.6
      typescript: 5.8.2
      v8-compile-cache-lib: 3.0.1
      yn: 3.1.1

  tsconfig-paths@3.15.0:
    dependencies:
      '@types/json5': 0.0.29
      json5: 1.0.2
      minimist: 1.2.8
      strip-bom: 3.0.0

  tslib@1.14.1: {}

  tslib@2.7.0: {}

  tslib@2.8.1: {}

  tsx@4.19.3:
    dependencies:
      esbuild: 0.25.2
      get-tsconfig: 4.10.0
    optionalDependencies:
      fsevents: 2.3.3

  tw-animate-css@1.2.5: {}

  type-check@0.4.0:
    dependencies:
      prelude-ls: 1.2.1

  typed-array-buffer@1.0.3:
    dependencies:
      call-bound: 1.0.4
      es-errors: 1.3.0
      is-typed-array: 1.1.15

  typed-array-byte-length@1.0.3:
    dependencies:
      call-bind: 1.0.8
      for-each: 0.3.5
      gopd: 1.2.0
      has-proto: 1.2.0
      is-typed-array: 1.1.15

  typed-array-byte-offset@1.0.4:
    dependencies:
      available-typed-arrays: 1.0.7
      call-bind: 1.0.8
      for-each: 0.3.5
      gopd: 1.2.0
      has-proto: 1.2.0
      is-typed-array: 1.1.15
      reflect.getprototypeof: 1.0.10

  typed-array-length@1.0.7:
    dependencies:
      call-bind: 1.0.8
      for-each: 0.3.5
      gopd: 1.2.0
      is-typed-array: 1.1.15
      possible-typed-array-names: 1.1.0
      reflect.getprototypeof: 1.0.10

  typescript@5.8.2: {}

  typical@4.0.0: {}

  typical@7.3.0: {}

  ua-parser-js@1.0.40: {}

  ufo@1.6.1: {}

  uint8arrays@3.1.0:
    dependencies:
      multiformats: 9.9.0

  unbox-primitive@1.1.0:
    dependencies:
      call-bound: 1.0.4
      has-bigints: 1.1.0
      has-symbols: 1.1.0
      which-boxed-primitive: 1.1.1

  uncrypto@0.1.3: {}

  undici-types@6.19.8: {}

  unified@11.0.5:
    dependencies:
      '@types/unist': 3.0.3
      bail: 2.0.2
      devlop: 1.1.0
      extend: 3.0.2
      is-plain-obj: 4.1.0
      trough: 2.2.0
      vfile: 6.0.3

  unist-util-find-after@5.0.0:
    dependencies:
      '@types/unist': 3.0.3
      unist-util-is: 6.0.0

  unist-util-is@6.0.0:
    dependencies:
      '@types/unist': 3.0.3

  unist-util-position@5.0.0:
    dependencies:
      '@types/unist': 3.0.3

  unist-util-remove-position@5.0.0:
    dependencies:
      '@types/unist': 3.0.3
      unist-util-visit: 5.0.0

  unist-util-stringify-position@4.0.0:
    dependencies:
      '@types/unist': 3.0.3

  unist-util-visit-parents@6.0.1:
    dependencies:
      '@types/unist': 3.0.3
      unist-util-is: 6.0.0

  unist-util-visit@5.0.0:
    dependencies:
      '@types/unist': 3.0.3
      unist-util-is: 6.0.0
      unist-util-visit-parents: 6.0.1

  universalify@2.0.1: {}

  unrs-resolver@1.3.3:
    optionalDependencies:
      '@unrs/resolver-binding-darwin-arm64': 1.3.3
      '@unrs/resolver-binding-darwin-x64': 1.3.3
      '@unrs/resolver-binding-freebsd-x64': 1.3.3
      '@unrs/resolver-binding-linux-arm-gnueabihf': 1.3.3
      '@unrs/resolver-binding-linux-arm-musleabihf': 1.3.3
      '@unrs/resolver-binding-linux-arm64-gnu': 1.3.3
      '@unrs/resolver-binding-linux-arm64-musl': 1.3.3
      '@unrs/resolver-binding-linux-ppc64-gnu': 1.3.3
      '@unrs/resolver-binding-linux-s390x-gnu': 1.3.3
      '@unrs/resolver-binding-linux-x64-gnu': 1.3.3
      '@unrs/resolver-binding-linux-x64-musl': 1.3.3
      '@unrs/resolver-binding-wasm32-wasi': 1.3.3
      '@unrs/resolver-binding-win32-arm64-msvc': 1.3.3
      '@unrs/resolver-binding-win32-ia32-msvc': 1.3.3
      '@unrs/resolver-binding-win32-x64-msvc': 1.3.3

  unstorage@1.15.0(idb-keyval@6.2.1):
    dependencies:
      anymatch: 3.1.3
      chokidar: 4.0.3
      destr: 2.0.5
      h3: 1.15.1
      lru-cache: 10.4.3
      node-fetch-native: 1.6.6
      ofetch: 1.4.1
      ufo: 1.6.1
    optionalDependencies:
      idb-keyval: 6.2.1

  uri-js@4.4.1:
    dependencies:
      punycode: 2.3.1

  use-callback-ref@1.3.3(@types/react@19.0.12)(react@19.1.0):
    dependencies:
      react: 19.1.0
      tslib: 2.8.1
    optionalDependencies:
      '@types/react': 19.0.12

  use-debounce@10.0.4(react@19.1.0):
    dependencies:
      react: 19.1.0

  use-sidecar@1.1.3(@types/react@19.0.12)(react@19.1.0):
    dependencies:
      detect-node-es: 1.1.0
      react: 19.1.0
      tslib: 2.8.1
    optionalDependencies:
      '@types/react': 19.0.12

  use-sync-external-store@1.2.0(react@19.1.0):
    dependencies:
      react: 19.1.0

  use-sync-external-store@1.4.0(react@19.1.0):
    dependencies:
      react: 19.1.0

  usehooks-ts@3.1.1(react@19.1.0):
    dependencies:
      lodash.debounce: 4.0.8
      react: 19.1.0

  utf-8-validate@5.0.10:
    dependencies:
      node-gyp-build: 4.8.4

  util-deprecate@1.0.2: {}

  util@0.12.5:
    dependencies:
      inherits: 2.0.4
      is-arguments: 1.2.0
      is-generator-function: 1.1.0
      is-typed-array: 1.1.15
      which-typed-array: 1.1.19

  uuid@8.3.2: {}

  uuid@9.0.1: {}

  v8-compile-cache-lib@3.0.1: {}

  valtio@1.11.2(@types/react@19.0.12)(react@19.1.0):
    dependencies:
      proxy-compare: 2.5.1
      use-sync-external-store: 1.2.0(react@19.1.0)
    optionalDependencies:
      '@types/react': 19.0.12
      react: 19.1.0

  vfile-location@5.0.3:
    dependencies:
      '@types/unist': 3.0.3
      vfile: 6.0.3

  vfile-message@4.0.2:
    dependencies:
      '@types/unist': 3.0.3
      unist-util-stringify-position: 4.0.0

  vfile@6.0.3:
    dependencies:
      '@types/unist': 3.0.3
      vfile-message: 4.0.2

  viem@2.23.2(bufferutil@4.0.9)(typescript@5.8.2)(utf-8-validate@5.0.10):
    dependencies:
      '@noble/curves': 1.8.1
      '@noble/hashes': 1.7.1
      '@scure/bip32': 1.6.2
      '@scure/bip39': 1.5.4
      abitype: 1.0.8(typescript@5.8.2)
      isows: 1.0.6(ws@8.18.0(bufferutil@4.0.9)(utf-8-validate@5.0.10))
      ox: 0.6.7(typescript@5.8.2)
      ws: 8.18.0(bufferutil@4.0.9)(utf-8-validate@5.0.10)
    optionalDependencies:
      typescript: 5.8.2
    transitivePeerDependencies:
      - bufferutil
      - utf-8-validate
      - zod

  viem@2.26.2(bufferutil@4.0.9)(typescript@5.8.2)(utf-8-validate@5.0.10):
    dependencies:
      '@noble/curves': 1.8.1
      '@noble/hashes': 1.7.1
      '@scure/bip32': 1.6.2
      '@scure/bip39': 1.5.4
      abitype: 1.0.8(typescript@5.8.2)
      isows: 1.0.6(ws@8.18.1(bufferutil@4.0.9)(utf-8-validate@5.0.10))
      ox: 0.6.9(typescript@5.8.2)
      ws: 8.18.1(bufferutil@4.0.9)(utf-8-validate@5.0.10)
    optionalDependencies:
      typescript: 5.8.2
    transitivePeerDependencies:
      - bufferutil
      - utf-8-validate
      - zod

  wagmi@2.14.16(@tanstack/query-core@5.72.2)(@tanstack/react-query@5.72.2(react@19.1.0))(@types/react@19.0.12)(bufferutil@4.0.9)(react@19.1.0)(typescript@5.8.2)(utf-8-validate@5.0.10)(viem@2.26.2(bufferutil@4.0.9)(typescript@5.8.2)(utf-8-validate@5.0.10)):
    dependencies:
      '@tanstack/react-query': 5.72.2(react@19.1.0)
      '@wagmi/connectors': 5.7.12(@types/react@19.0.12)(@wagmi/core@2.16.7(@tanstack/query-core@5.72.2)(@types/react@19.0.12)(react@19.1.0)(typescript@5.8.2)(use-sync-external-store@1.4.0(react@19.1.0))(viem@2.26.2(bufferutil@4.0.9)(typescript@5.8.2)(utf-8-validate@5.0.10)))(bufferutil@4.0.9)(react@19.1.0)(typescript@5.8.2)(utf-8-validate@5.0.10)(viem@2.26.2(bufferutil@4.0.9)(typescript@5.8.2)(utf-8-validate@5.0.10))
      '@wagmi/core': 2.16.7(@tanstack/query-core@5.72.2)(@types/react@19.0.12)(react@19.1.0)(typescript@5.8.2)(use-sync-external-store@1.4.0(react@19.1.0))(viem@2.26.2(bufferutil@4.0.9)(typescript@5.8.2)(utf-8-validate@5.0.10))
      react: 19.1.0
      use-sync-external-store: 1.4.0(react@19.1.0)
      viem: 2.26.2(bufferutil@4.0.9)(typescript@5.8.2)(utf-8-validate@5.0.10)
    optionalDependencies:
      typescript: 5.8.2
    transitivePeerDependencies:
      - '@azure/app-configuration'
      - '@azure/cosmos'
      - '@azure/data-tables'
      - '@azure/identity'
      - '@azure/keyvault-secrets'
      - '@azure/storage-blob'
      - '@capacitor/preferences'
      - '@deno/kv'
      - '@netlify/blobs'
      - '@planetscale/database'
      - '@react-native-async-storage/async-storage'
      - '@tanstack/query-core'
      - '@types/react'
      - '@upstash/redis'
      - '@vercel/blob'
      - '@vercel/kv'
      - aws4fetch
      - bufferutil
      - db0
      - encoding
      - immer
      - ioredis
      - supports-color
      - uploadthing
      - utf-8-validate
      - zod

  web-namespaces@2.0.1: {}

  webextension-polyfill@0.10.0: {}

  webidl-conversions@3.0.1: {}

  whatwg-url@5.0.0:
    dependencies:
      tr46: 0.0.3
      webidl-conversions: 3.0.1

  which-boxed-primitive@1.1.1:
    dependencies:
      is-bigint: 1.1.0
      is-boolean-object: 1.2.2
      is-number-object: 1.1.1
      is-string: 1.1.1
      is-symbol: 1.1.1

  which-builtin-type@1.2.1:
    dependencies:
      call-bound: 1.0.4
      function.prototype.name: 1.1.8
      has-tostringtag: 1.0.2
      is-async-function: 2.1.1
      is-date-object: 1.1.0
      is-finalizationregistry: 1.1.1
      is-generator-function: 1.1.0
      is-regex: 1.2.1
      is-weakref: 1.1.1
      isarray: 2.0.5
      which-boxed-primitive: 1.1.1
      which-collection: 1.0.2
      which-typed-array: 1.1.19

  which-collection@1.0.2:
    dependencies:
      is-map: 2.0.3
      is-set: 2.0.3
      is-weakmap: 2.0.2
      is-weakset: 2.0.4

  which-module@2.0.1: {}

  which-typed-array@1.1.19:
    dependencies:
      available-typed-arrays: 1.0.7
      call-bind: 1.0.8
      call-bound: 1.0.4
      for-each: 0.3.5
      get-proto: 1.0.1
      gopd: 1.2.0
      has-tostringtag: 1.0.2

  which@2.0.2:
    dependencies:
      isexe: 2.0.0

  word-wrap@1.2.5: {}

  wordwrapjs@5.1.0: {}

  wrap-ansi@6.2.0:
    dependencies:
      ansi-styles: 4.3.0
      string-width: 4.2.3
      strip-ansi: 6.0.1

  wrap-ansi@9.0.0:
    dependencies:
      ansi-styles: 6.2.1
      string-width: 7.2.0
      strip-ansi: 7.1.0

  wrappy@1.0.2: {}

  ws@7.5.10(bufferutil@4.0.9)(utf-8-validate@5.0.10):
    optionalDependencies:
      bufferutil: 4.0.9
      utf-8-validate: 5.0.10

  ws@8.17.1(bufferutil@4.0.9)(utf-8-validate@5.0.10):
    optionalDependencies:
      bufferutil: 4.0.9
      utf-8-validate: 5.0.10

  ws@8.18.0(bufferutil@4.0.9)(utf-8-validate@5.0.10):
    optionalDependencies:
      bufferutil: 4.0.9
      utf-8-validate: 5.0.10

  ws@8.18.1(bufferutil@4.0.9)(utf-8-validate@5.0.10):
    optionalDependencies:
      bufferutil: 4.0.9
      utf-8-validate: 5.0.10

  xmlhttprequest-ssl@2.1.2: {}

  xtend@4.0.2: {}

  y18n@4.0.3: {}

  yaml@2.7.1: {}

  yargs-parser@18.1.3:
    dependencies:
      camelcase: 5.3.1
      decamelize: 1.2.0

  yargs@15.4.1:
    dependencies:
      cliui: 6.0.0
      decamelize: 1.2.0
      find-up: 4.1.0
      get-caller-file: 2.0.5
      require-directory: 2.1.1
      require-main-filename: 2.0.0
      set-blocking: 2.0.0
      string-width: 4.2.3
      which-module: 2.0.1
      y18n: 4.0.3
      yargs-parser: 18.1.3

  yn@3.1.1: {}

  yocto-queue@0.1.0: {}

  zustand@5.0.0(@types/react@19.0.12)(react@19.1.0)(use-sync-external-store@1.4.0(react@19.1.0)):
    optionalDependencies:
      '@types/react': 19.0.12
      react: 19.1.0
      use-sync-external-store: 1.4.0(react@19.1.0)

  zwitch@2.0.4: {}<|MERGE_RESOLUTION|>--- conflicted
+++ resolved
@@ -1,7 +1,7 @@
 lockfileVersion: '9.0'
 
 settings:
-  autoInstallPeers: true
+  autoInstallPeers: false
   excludeLinksFromLockfile: false
 
 importers:
@@ -28,7 +28,7 @@
         version: 1.1.8(@types/react-dom@19.0.4(@types/react@19.0.12))(@types/react@19.0.12)(react-dom@19.1.0(react@19.1.0))(react@19.1.0)
       '@rainbow-me/rainbowkit':
         specifier: ^2.2.4
-        version: 2.2.4(@tanstack/react-query@5.72.2(react@19.1.0))(@types/react@19.0.12)(react-dom@19.1.0(react@19.1.0))(react@19.1.0)(viem@2.26.2(bufferutil@4.0.9)(typescript@5.8.2)(utf-8-validate@5.0.10))(wagmi@2.14.16(@tanstack/query-core@5.72.2)(@tanstack/react-query@5.72.2(react@19.1.0))(@types/react@19.0.12)(bufferutil@4.0.9)(encoding@0.1.13)(react@19.1.0)(typescript@5.8.2)(utf-8-validate@5.0.10)(viem@2.26.2(bufferutil@4.0.9)(typescript@5.8.2)(utf-8-validate@5.0.10)))
+        version: 2.2.4(@tanstack/react-query@5.72.2(react@19.1.0))(@types/react@19.0.12)(react-dom@19.1.0(react@19.1.0))(react@19.1.0)(viem@2.26.2(bufferutil@4.0.9)(typescript@5.8.2)(utf-8-validate@5.0.10))(wagmi@2.14.16(@tanstack/query-core@5.72.2)(@tanstack/react-query@5.72.2(react@19.1.0))(@types/react@19.0.12)(bufferutil@4.0.9)(react@19.1.0)(typescript@5.8.2)(utf-8-validate@5.0.10)(viem@2.26.2(bufferutil@4.0.9)(typescript@5.8.2)(utf-8-validate@5.0.10)))
       '@tailwindcss/forms':
         specifier: ^0.5.10
         version: 0.5.10(tailwindcss@4.0.17)
@@ -50,12 +50,6 @@
       clsx:
         specifier: ^2.1.1
         version: 2.1.1
-<<<<<<< HEAD
-      connectkit:
-        specifier: ^1.9.0
-        version: 1.9.0(@tanstack/react-query@5.72.2(react@19.1.0))(react-dom@19.1.0(react@19.1.0))(react-is@16.13.1)(react@19.1.0)(viem@2.26.2(bufferutil@4.0.9)(typescript@5.8.2)(utf-8-validate@5.0.10))(wagmi@2.14.16(@tanstack/query-core@5.72.2)(@tanstack/react-query@5.72.2(react@19.1.0))(@types/react@19.0.12)(bufferutil@4.0.9)(react@19.1.0)(typescript@5.8.2)(utf-8-validate@5.0.10)(viem@2.26.2(bufferutil@4.0.9)(typescript@5.8.2)(utf-8-validate@5.0.10)))
-=======
->>>>>>> 15e1c300
       crypto:
         specifier: ^1.0.1
         version: 1.0.1
@@ -651,16 +645,6 @@
     cpu: [x64]
     os: [win32]
 
-<<<<<<< HEAD
-  '@jridgewell/gen-mapping@0.3.8':
-    resolution: {integrity: sha512-imAbBGkb+ebQyxKgzv5Hu2nmROxoDOXHh80evxdoXNOrvAnVx7zimzc1Oo5h9RlfV4vPXaE2iM5pOFbvOCClWA==}
-    engines: {node: '>=6.0.0'}
-=======
-  '@isaacs/fs-minipass@4.0.1':
-    resolution: {integrity: sha512-wgm9Ehl2jpeqP3zw/7mo3kRHFp5MEDhqAdwy1fTGkHAwnkGOVsgpvQhL8B5n1qlb01jV3n/bI0ZfZp5lWA1k4w==}
-    engines: {node: '>=18.0.0'}
->>>>>>> 15e1c300
-
   '@jridgewell/resolve-uri@3.1.2':
     resolution: {integrity: sha512-bRISgCIjP20/tbWSPWMEi54QVPRZExkuD9lJL+UIxUKtwVJA8wW1Trb1jMs1RFXo1CBTNZ/5hpC9QvmKWdopKw==}
     engines: {node: '>=6.0.0'}
@@ -1943,25 +1927,6 @@
 
   concat-map@0.0.1:
     resolution: {integrity: sha512-/Srv4dswyQNBfohGpz9o6Yb3Gz3SrUDqBH5rTuhGR7ahtlbYKnVxw2bCFMRljaA7EXHaXZ8wsHdodFvbkhKmqg==}
-
-<<<<<<< HEAD
-  connectkit@1.9.0:
-    resolution: {integrity: sha512-bkqg8zK35pWWG2q8xeo41J1mnBP8D2ffOd/ItB12aad9QZZU20SlEeiQM9iYfRyl0JAH1tqIDlZbXajqZBFfDw==}
-    engines: {node: '>=12.4'}
-    peerDependencies:
-      '@tanstack/react-query': '>=5.0.0'
-      react: 17.x || 18.x
-      react-dom: 17.x || 18.x
-      viem: 2.x
-      wagmi: 2.x
-=======
-  consola@3.4.2:
-    resolution: {integrity: sha512-5IKcdX0nnYavi6G7TtOhwkYzyjfJlatbjMjuLSfE2kYT5pMDOilZ4OvMhi637CcDICTmz3wARPoyhqyX1Y+XvA==}
-    engines: {node: ^14.18.0 || >=16.10.0}
-
-  console-control-strings@1.1.0:
-    resolution: {integrity: sha512-ty/fTekppD2fIwRvnZAVdeOiGd1c7YXEixbgJTNzqcxJWKQnjJ/V1bNEEE6hygpM3WjwHFUVK6HTjWSzV4a8sQ==}
->>>>>>> 15e1c300
 
   cookie-es@1.2.2:
     resolution: {integrity: sha512-+W7VmiVINB+ywl1HGXJXmrqkOhpKrIiVZV6tQuV54ZyQC7MMuBt81Vc336GMLoHBq5hV/F9eXgt5Mnx0Rha5Fg==}
@@ -2570,21 +2535,6 @@
     resolution: {integrity: sha512-XxwI8EOhVQgWp6iDL+3b0r86f4d6AX6zSU55HfB4ydCEuXLXc5FcYeOu+nnGftS4TEju/11rt4KJPTMgbfmv4A==}
     engines: {node: '>=10.13.0'}
 
-<<<<<<< HEAD
-  globals@11.12.0:
-    resolution: {integrity: sha512-WOBp/EEGUiIsJSp7wcv/y6MO+lV9UoncWqxuFfm8eBwzWNgyfBd6Gz+IeKQ9jCmyhoH99g15M3T+QaVHFjizVA==}
-    engines: {node: '>=4'}
-=======
-  glob@7.2.3:
-    resolution: {integrity: sha512-nFR0zLpU2YCaRxwoCJvL6UvCH2JFyFVIvwTLsIf21AuHlMskA1hhTdk+LlYJtOlYt9v6dvszD2BGRqBL+iQK9Q==}
-    deprecated: Glob versions prior to v9 are no longer supported
-
-  glob@8.1.0:
-    resolution: {integrity: sha512-r8hpEjiQEYlF2QU0df3dS+nxxSIreXQS1qRhMJM0Q5NDdR386C7jb7Hwwod8Fgiuex+k0GFjgft18yvxm5XoCQ==}
-    engines: {node: '>=12'}
-    deprecated: Glob versions prior to v9 are no longer supported
->>>>>>> 15e1c300
-
   globals@14.0.0:
     resolution: {integrity: sha512-oahGvuMGQlPw/ivIYBjVSrWAfWLBeku5tpPE2fOPLi+WHffIWbuh2tCjhyQhTBPMf5E9jDEH4FOmTYgYwbKwtQ==}
     engines: {node: '>=18'}
@@ -2916,16 +2866,6 @@
   js-yaml@4.1.0:
     resolution: {integrity: sha512-wpxZs9NoxZaJESJGIZTyDEaYpl0FKSA+FB9aJiyemKhMwkxQg63h4T1KJgUGHpTqPDNRcmmYLugrRjJlBtWvRA==}
     hasBin: true
-
-<<<<<<< HEAD
-  jsesc@3.1.0:
-    resolution: {integrity: sha512-/sM3dO2FOzXjKQhJuo0Q173wf2KOo8t4I8vHy6lF9poUp7bKT0/NHE8fPX23PwfhnykfqnC2xRxOnVw5XuGIaA==}
-    engines: {node: '>=6'}
-    hasBin: true
-=======
-  jsbn@1.1.0:
-    resolution: {integrity: sha512-4bYVV3aAMtDTTu4+xsDYa6sy9GyJ69/amsu9sYF2zqjiEoZA5xJi3BrfX3uY+/IekIu7MwdObdbDWpoZdBv3/A==}
->>>>>>> 15e1c300
 
   json-bignum@0.0.3:
     resolution: {integrity: sha512-2WHyXj3OfHSgNyuzDbSxI1w2jgw5gkWSWhS7Qg4bWXx1nLk3jnbwfUeS0PSba3IzpTUWdHxBieELUzXRjQB2zg==}
@@ -3336,22 +3276,9 @@
       typescript:
         optional: true
 
-<<<<<<< HEAD
-=======
-  mkdirp@1.0.4:
-    resolution: {integrity: sha512-vVqVZQyf3WLx2Shd0qJ9xuvqgAyKPLAiqITEtqW0oIUjzo3PePDd6fW9iFz30ef7Ysp/oiWqbhszeGWW2T6Gzw==}
-    engines: {node: '>=10'}
-    hasBin: true
-
-  mkdirp@3.0.1:
-    resolution: {integrity: sha512-+NsyUUAZDmo6YVHzL/stxSu3t9YS1iljliy3BSDrXJ/dkn1KYdmtZODGGjLcc9XLgVVpH4KshHB8XmZgMhaBXg==}
-    engines: {node: '>=10'}
-    hasBin: true
-
   modern-ahocorasick@1.1.0:
     resolution: {integrity: sha512-sEKPVl2rM+MNVkGQt3ChdmD8YsigmXdn5NifZn6jiwn9LRJpWm8F3guhaqrJT/JOat6pwpbXEk6kv+b9DMIjsQ==}
 
->>>>>>> 15e1c300
   motion@10.16.2:
     resolution: {integrity: sha512-p+PurYqfUdcJZvtnmAqu5fJgV2kR0uLFQuBKtLeFVTrYEVllI99tiOTSefVNYuip9ELTEkepIIDftNdze76NAQ==}
 
@@ -4973,18 +4900,6 @@
   '@img/sharp-win32-x64@0.33.5':
     optional: true
 
-<<<<<<< HEAD
-  '@jridgewell/gen-mapping@0.3.8':
-    dependencies:
-      '@jridgewell/set-array': 1.2.1
-      '@jridgewell/sourcemap-codec': 1.5.0
-      '@jridgewell/trace-mapping': 0.3.25
-=======
-  '@isaacs/fs-minipass@4.0.1':
-    dependencies:
-      minipass: 7.1.2
->>>>>>> 15e1c300
-
   '@jridgewell/resolve-uri@3.1.2': {}
 
   '@jridgewell/sourcemap-codec@1.5.0': {}
@@ -5098,13 +5013,8 @@
       '@metamask/sdk-install-modal-web': 0.32.0
       '@paulmillr/qr': 0.2.1
       bowser: 2.11.0
-<<<<<<< HEAD
       cross-fetch: 4.1.0
-      debug: 4.4.0(supports-color@5.5.0)
-=======
-      cross-fetch: 4.1.0(encoding@0.1.13)
       debug: 4.4.0
->>>>>>> 15e1c300
       eciesjs: 0.4.14
       eth-rpc-errors: 4.0.3
       eventemitter2: 6.4.9
@@ -5512,7 +5422,7 @@
 
   '@radix-ui/rect@1.1.0': {}
 
-  '@rainbow-me/rainbowkit@2.2.4(@tanstack/react-query@5.72.2(react@19.1.0))(@types/react@19.0.12)(react-dom@19.1.0(react@19.1.0))(react@19.1.0)(viem@2.26.2(bufferutil@4.0.9)(typescript@5.8.2)(utf-8-validate@5.0.10))(wagmi@2.14.16(@tanstack/query-core@5.72.2)(@tanstack/react-query@5.72.2(react@19.1.0))(@types/react@19.0.12)(bufferutil@4.0.9)(encoding@0.1.13)(react@19.1.0)(typescript@5.8.2)(utf-8-validate@5.0.10)(viem@2.26.2(bufferutil@4.0.9)(typescript@5.8.2)(utf-8-validate@5.0.10)))':
+  '@rainbow-me/rainbowkit@2.2.4(@tanstack/react-query@5.72.2(react@19.1.0))(@types/react@19.0.12)(react-dom@19.1.0(react@19.1.0))(react@19.1.0)(viem@2.26.2(bufferutil@4.0.9)(typescript@5.8.2)(utf-8-validate@5.0.10))(wagmi@2.14.16(@tanstack/query-core@5.72.2)(@tanstack/react-query@5.72.2(react@19.1.0))(@types/react@19.0.12)(bufferutil@4.0.9)(react@19.1.0)(typescript@5.8.2)(utf-8-validate@5.0.10)(viem@2.26.2(bufferutil@4.0.9)(typescript@5.8.2)(utf-8-validate@5.0.10)))':
     dependencies:
       '@tanstack/react-query': 5.72.2(react@19.1.0)
       '@vanilla-extract/css': 1.15.5
@@ -5525,7 +5435,7 @@
       react-remove-scroll: 2.6.2(@types/react@19.0.12)(react@19.1.0)
       ua-parser-js: 1.0.40
       viem: 2.26.2(bufferutil@4.0.9)(typescript@5.8.2)(utf-8-validate@5.0.10)
-      wagmi: 2.14.16(@tanstack/query-core@5.72.2)(@tanstack/react-query@5.72.2(react@19.1.0))(@types/react@19.0.12)(bufferutil@4.0.9)(encoding@0.1.13)(react@19.1.0)(typescript@5.8.2)(utf-8-validate@5.0.10)(viem@2.26.2(bufferutil@4.0.9)(typescript@5.8.2)(utf-8-validate@5.0.10))
+      wagmi: 2.14.16(@tanstack/query-core@5.72.2)(@tanstack/react-query@5.72.2(react@19.1.0))(@types/react@19.0.12)(bufferutil@4.0.9)(react@19.1.0)(typescript@5.8.2)(utf-8-validate@5.0.10)(viem@2.26.2(bufferutil@4.0.9)(typescript@5.8.2)(utf-8-validate@5.0.10))
     transitivePeerDependencies:
       - '@types/react'
       - babel-plugin-macros
@@ -5872,9 +5782,6 @@
   '@unrs/resolver-binding-win32-x64-msvc@1.3.3':
     optional: true
 
-<<<<<<< HEAD
-  '@wagmi/connectors@5.7.12(@types/react@19.0.12)(@wagmi/core@2.16.7(@tanstack/query-core@5.72.2)(@types/react@19.0.12)(react@19.1.0)(typescript@5.8.2)(use-sync-external-store@1.4.0(react@19.1.0))(viem@2.26.2(bufferutil@4.0.9)(typescript@5.8.2)(utf-8-validate@5.0.10)))(bufferutil@4.0.9)(react@19.1.0)(typescript@5.8.2)(utf-8-validate@5.0.10)(viem@2.26.2(bufferutil@4.0.9)(typescript@5.8.2)(utf-8-validate@5.0.10))':
-=======
   '@vanilla-extract/css@1.15.5':
     dependencies:
       '@emotion/hash': 0.9.2
@@ -5902,8 +5809,7 @@
     dependencies:
       '@vanilla-extract/css': 1.15.5
 
-  '@wagmi/connectors@5.7.12(@types/react@19.0.12)(@wagmi/core@2.16.7(@tanstack/query-core@5.72.2)(@types/react@19.0.12)(react@19.1.0)(typescript@5.8.2)(use-sync-external-store@1.4.0(react@19.1.0))(viem@2.26.2(bufferutil@4.0.9)(typescript@5.8.2)(utf-8-validate@5.0.10)))(bufferutil@4.0.9)(encoding@0.1.13)(react@19.1.0)(typescript@5.8.2)(utf-8-validate@5.0.10)(viem@2.26.2(bufferutil@4.0.9)(typescript@5.8.2)(utf-8-validate@5.0.10))':
->>>>>>> 15e1c300
+  '@wagmi/connectors@5.7.12(@types/react@19.0.12)(@wagmi/core@2.16.7(@tanstack/query-core@5.72.2)(@types/react@19.0.12)(react@19.1.0)(typescript@5.8.2)(use-sync-external-store@1.4.0(react@19.1.0))(viem@2.26.2(bufferutil@4.0.9)(typescript@5.8.2)(utf-8-validate@5.0.10)))(bufferutil@4.0.9)(react@19.1.0)(typescript@5.8.2)(utf-8-validate@5.0.10)(viem@2.26.2(bufferutil@4.0.9)(typescript@5.8.2)(utf-8-validate@5.0.10))':
     dependencies:
       '@coinbase/wallet-sdk': 4.3.0
       '@metamask/sdk': 0.32.0(bufferutil@4.0.9)(utf-8-validate@5.0.10)
@@ -6335,26 +6241,6 @@
 
   aes-js@4.0.0-beta.5: {}
 
-<<<<<<< HEAD
-=======
-  agent-base@6.0.2:
-    dependencies:
-      debug: 4.4.0
-    transitivePeerDependencies:
-      - supports-color
-
-  agent-base@7.1.3: {}
-
-  agentkeepalive@4.6.0:
-    dependencies:
-      humanize-ms: 1.2.1
-
-  aggregate-error@3.1.0:
-    dependencies:
-      clean-stack: 2.2.0
-      indent-string: 4.0.0
-
->>>>>>> 15e1c300
   ajv@6.12.6:
     dependencies:
       fast-deep-equal: 3.1.3
@@ -6696,32 +6582,6 @@
   commondir@1.0.1: {}
 
   concat-map@0.0.1: {}
-
-<<<<<<< HEAD
-  connectkit@1.9.0(@tanstack/react-query@5.72.2(react@19.1.0))(react-dom@19.1.0(react@19.1.0))(react-is@16.13.1)(react@19.1.0)(viem@2.26.2(bufferutil@4.0.9)(typescript@5.8.2)(utf-8-validate@5.0.10))(wagmi@2.14.16(@tanstack/query-core@5.72.2)(@tanstack/react-query@5.72.2(react@19.1.0))(@types/react@19.0.12)(bufferutil@4.0.9)(react@19.1.0)(typescript@5.8.2)(utf-8-validate@5.0.10)(viem@2.26.2(bufferutil@4.0.9)(typescript@5.8.2)(utf-8-validate@5.0.10))):
-    dependencies:
-      '@tanstack/react-query': 5.72.2(react@19.1.0)
-      buffer: 6.0.3
-      detect-browser: 5.3.0
-      family: 0.1.1(react-dom@19.1.0(react@19.1.0))(react@19.1.0)(viem@2.26.2(bufferutil@4.0.9)(typescript@5.8.2)(utf-8-validate@5.0.10))(wagmi@2.14.16(@tanstack/query-core@5.72.2)(@tanstack/react-query@5.72.2(react@19.1.0))(@types/react@19.0.12)(bufferutil@4.0.9)(react@19.1.0)(typescript@5.8.2)(utf-8-validate@5.0.10)(viem@2.26.2(bufferutil@4.0.9)(typescript@5.8.2)(utf-8-validate@5.0.10)))
-      framer-motion: 6.5.1(react-dom@19.1.0(react@19.1.0))(react@19.1.0)
-      qrcode: 1.5.4
-      react: 19.1.0
-      react-dom: 19.1.0(react@19.1.0)
-      react-transition-state: 1.1.5(react-dom@19.1.0(react@19.1.0))(react@19.1.0)
-      react-use-measure: 2.1.7(react-dom@19.1.0(react@19.1.0))(react@19.1.0)
-      resize-observer-polyfill: 1.5.1
-      styled-components: 5.3.11(react-dom@19.1.0(react@19.1.0))(react-is@16.13.1)(react@19.1.0)
-      viem: 2.26.2(bufferutil@4.0.9)(typescript@5.8.2)(utf-8-validate@5.0.10)
-      wagmi: 2.14.16(@tanstack/query-core@5.72.2)(@tanstack/react-query@5.72.2(react@19.1.0))(@types/react@19.0.12)(bufferutil@4.0.9)(react@19.1.0)(typescript@5.8.2)(utf-8-validate@5.0.10)(viem@2.26.2(bufferutil@4.0.9)(typescript@5.8.2)(utf-8-validate@5.0.10))
-    transitivePeerDependencies:
-      - '@babel/core'
-      - react-is
-=======
-  consola@3.4.2: {}
-
-  console-control-strings@1.1.0: {}
->>>>>>> 15e1c300
 
   cookie-es@1.2.2: {}
 
@@ -7329,16 +7189,6 @@
       readable-stream: 3.6.2
       webextension-polyfill: 0.10.0
 
-<<<<<<< HEAD
-  family@0.1.1(react-dom@19.1.0(react@19.1.0))(react@19.1.0)(viem@2.26.2(bufferutil@4.0.9)(typescript@5.8.2)(utf-8-validate@5.0.10))(wagmi@2.14.16(@tanstack/query-core@5.72.2)(@tanstack/react-query@5.72.2(react@19.1.0))(@types/react@19.0.12)(bufferutil@4.0.9)(react@19.1.0)(typescript@5.8.2)(utf-8-validate@5.0.10)(viem@2.26.2(bufferutil@4.0.9)(typescript@5.8.2)(utf-8-validate@5.0.10))):
-    optionalDependencies:
-      react: 19.1.0
-      react-dom: 19.1.0(react@19.1.0)
-      viem: 2.26.2(bufferutil@4.0.9)(typescript@5.8.2)(utf-8-validate@5.0.10)
-      wagmi: 2.14.16(@tanstack/query-core@5.72.2)(@tanstack/react-query@5.72.2(react@19.1.0))(@types/react@19.0.12)(bufferutil@4.0.9)(react@19.1.0)(typescript@5.8.2)(utf-8-validate@5.0.10)(viem@2.26.2(bufferutil@4.0.9)(typescript@5.8.2)(utf-8-validate@5.0.10))
-
-=======
->>>>>>> 15e1c300
   fast-deep-equal@3.1.3: {}
 
   fast-glob@3.3.1:
@@ -7508,27 +7358,6 @@
   glob-parent@6.0.2:
     dependencies:
       is-glob: 4.0.3
-
-<<<<<<< HEAD
-  globals@11.12.0: {}
-=======
-  glob@7.2.3:
-    dependencies:
-      fs.realpath: 1.0.0
-      inflight: 1.0.6
-      inherits: 2.0.4
-      minimatch: 3.1.2
-      once: 1.4.0
-      path-is-absolute: 1.0.1
-
-  glob@8.1.0:
-    dependencies:
-      fs.realpath: 1.0.0
-      inflight: 1.0.6
-      inherits: 2.0.4
-      minimatch: 5.1.6
-      once: 1.4.0
->>>>>>> 15e1c300
 
   globals@14.0.0: {}
 
@@ -7701,33 +7530,6 @@
 
   html-void-elements@3.0.0: {}
 
-<<<<<<< HEAD
-=======
-  http-cache-semantics@4.1.1: {}
-
-  http-proxy-agent@5.0.0:
-    dependencies:
-      '@tootallnate/once': 2.0.0
-      agent-base: 6.0.2
-      debug: 4.4.0
-    transitivePeerDependencies:
-      - supports-color
-
-  https-proxy-agent@5.0.1:
-    dependencies:
-      agent-base: 6.0.2
-      debug: 4.4.0
-    transitivePeerDependencies:
-      - supports-color
-
-  https-proxy-agent@7.0.6:
-    dependencies:
-      agent-base: 7.1.3
-      debug: 4.4.0
-    transitivePeerDependencies:
-      - supports-color
-
->>>>>>> 15e1c300
   human-signals@5.0.0: {}
 
   husky@9.1.7: {}
@@ -7942,12 +7744,6 @@
   js-yaml@4.1.0:
     dependencies:
       argparse: 2.0.1
-
-<<<<<<< HEAD
-  jsesc@3.1.0: {}
-=======
-  jsbn@1.1.0: {}
->>>>>>> 15e1c300
 
   json-bignum@0.0.3: {}
 
@@ -8566,15 +8362,8 @@
     optionalDependencies:
       typescript: 5.8.2
 
-<<<<<<< HEAD
-=======
-  mkdirp@1.0.4: {}
-
-  mkdirp@3.0.1: {}
-
   modern-ahocorasick@1.1.0: {}
 
->>>>>>> 15e1c300
   motion@10.16.2:
     dependencies:
       '@motionone/animation': 10.18.0
@@ -9309,22 +9098,6 @@
     transitivePeerDependencies:
       - supports-color
 
-<<<<<<< HEAD
-=======
-  socks-proxy-agent@7.0.0:
-    dependencies:
-      agent-base: 6.0.2
-      debug: 4.4.0
-      socks: 2.8.4
-    transitivePeerDependencies:
-      - supports-color
-
-  socks@2.8.4:
-    dependencies:
-      ip-address: 9.0.5
-      smart-buffer: 4.2.0
-
->>>>>>> 15e1c300
   sonic-boom@2.8.0:
     dependencies:
       atomic-sleep: 1.0.0
