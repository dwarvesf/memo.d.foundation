--- conflicted
+++ resolved
@@ -78,9 +78,10 @@
 /.devbox/
 .aider*
 
-<<<<<<< HEAD
 # node_modules
 node_modules
+package-lock.json
+package.json
 
 # next.js build
 .next
@@ -90,13 +91,9 @@
 # cache
 .memo_export_cache.json
 .submodule_update_cache
-=======
+
 # mint-related
-node_modules/
-package-lock.json
-package.json
 wallet.json
 duckdb
 duckdb_*.zip
-.write/
->>>>>>> 04b38976
+.write/